--- conflicted
+++ resolved
@@ -19,7 +19,7 @@
         - [State list lengths](#state-list-lengths)
         - [Rewards and penalties](#rewards-and-penalties)
         - [Max operations per block](#max-operations-per-block)
-        - [Signature domains](#signature-domains)
+        - [Signature domain types](#signature-domain-types)
     - [Containers](#containers)
         - [Misc dependencies](#misc-dependencies)
             - [`Fork`](#fork)
@@ -776,11 +776,7 @@
 #### `compute_domain`
 
 ```python
-<<<<<<< HEAD
-def compute_domain(domain_type: uint64, fork_version: Version=Version()) -> int:
-=======
 def compute_domain(domain_type: DomainType, fork_version: Version=Version()) -> Domain:
->>>>>>> e5ced03a
     """
     Return the domain for the ``domain_type`` and ``fork_version``.
     """
