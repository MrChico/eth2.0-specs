--- conflicted
+++ resolved
@@ -1195,17 +1195,10 @@
             validator.activation_eligibility_epoch = GENESIS_EPOCH
             validator.activation_epoch = GENESIS_EPOCH
 
-<<<<<<< HEAD
-    # Populate compact_committees_roots
-=======
     # Populate active_index_roots
-    genesis_active_index_root = hash_tree_root(
-        List[ValidatorIndex, VALIDATOR_REGISTRY_LIMIT](get_active_validator_indices(state, GENESIS_EPOCH))
-    )
->>>>>>> dcb0244a
+    genesis_committee_root = get_compact_committees_root(state, GENESIS_EPOCH)
     for index in range(EPOCHS_PER_HISTORICAL_VECTOR):
-        state.compact_committees_roots[index] = get_compact_committees_root(state, GENESIS_EPOCH)
-
+        state.compact_committees_roots[index] = genesis_committee_root
     return state
 ```
 
@@ -1542,22 +1535,10 @@
     # Update start shard
     state.start_shard = Shard((state.start_shard + get_shard_delta(state, current_epoch)) % SHARD_COUNT)
     # Set active index root
-    index_root_position = (next_epoch + ACTIVATION_EXIT_DELAY) % EPOCHS_PER_HISTORICAL_VECTOR
-<<<<<<< HEAD
-    state.compact_committees_roots[index_root_position] = get_compact_committees_root(state, next_epoch)
-    # Set total slashed balances
-    state.slashed_balances[next_epoch % EPOCHS_PER_SLASHED_BALANCES_VECTOR] = (
-        state.slashed_balances[current_epoch % EPOCHS_PER_SLASHED_BALANCES_VECTOR]
-    )
-=======
-    state.active_index_roots[index_root_position] = hash_tree_root(
-        List[ValidatorIndex, VALIDATOR_REGISTRY_LIMIT](
-            get_active_validator_indices(state, Epoch(next_epoch + ACTIVATION_EXIT_DELAY))
-        )
-    )
+    committee_root_position = (next_epoch + ACTIVATION_EXIT_DELAY) % EPOCHS_PER_HISTORICAL_VECTOR
+    state.compact_committees_roots[committee_root_position] = get_compact_committees_root(state, next_epoch)
     # Reset slashings
     state.slashings[next_epoch % EPOCHS_PER_SLASHINGS_VECTOR] = Gwei(0)
->>>>>>> dcb0244a
     # Set randao mix
     state.randao_mixes[next_epoch % EPOCHS_PER_HISTORICAL_VECTOR] = get_randao_mix(state, current_epoch)
     # Set historical root accumulator
