# Ethereum 2.0 Phase 0 -- The Beacon Chain

**NOTICE**: This document is a work-in-progress for researchers and implementers. It reflects recent spec changes and takes precedence over the Python proof-of-concept implementation [[python-poc]](#ref-python-poc).

## Table of contents
<!-- TOC -->

- [Ethereum 2.0 Phase 0 -- The Beacon Chain](#ethereum-20-phase-0----the-beacon-chain)
    - [Table of contents](#table-of-contents)
    - [Introduction](#introduction)
    - [Notation](#notation)
    - [Terminology](#terminology)
    - [Constants](#constants)
        - [Misc](#misc)
        - [Deposit contract](#deposit-contract)
        - [Initial values](#initial-values)
        - [Time parameters](#time-parameters)
        - [Reward and penalty quotients](#reward-and-penalty-quotients)
        - [Status codes](#status-codes)
        - [Max operations per block](#max-operations-per-block)
        - [Validator registry delta flags](#validator-registry-delta-flags)
        - [Signature domains](#signature-domains)
    - [Data structures](#data-structures)
        - [Beacon chain operations](#beacon-chain-operations)
            - [Proposer slashings](#proposer-slashings)
                - [`ProposerSlashing`](#proposerslashing)
            - [Casper slashings](#casper-slashings)
                - [`CasperSlashing`](#casperslashing)
                - [`SlashableVoteData`](#slashablevotedata)
            - [Attestations](#attestations)
                - [`Attestation`](#attestation)
                - [`AttestationData`](#attestationdata)
            - [Deposits](#deposits)
                - [`Deposit`](#deposit)
                - [`DepositParameters`](#depositparameters)
            - [Exits](#exits)
                - [`Exit`](#exit)
        - [Beacon chain blocks](#beacon-chain-blocks)
            - [`BeaconBlock`](#beaconblock)
            - [`BeaconBlockBody`](#beaconblockbody)
            - [`ProposalSignedData`](#proposalsigneddata)
        - [Beacon chain state](#beacon-chain-state)
            - [`BeaconState`](#beaconstate)
            - [`ValidatorRecord`](#validatorrecord)
            - [`CrosslinkRecord`](#crosslinkrecord)
            - [`ShardCommittee`](#shardcommittee)
            - [`ShardReassignmentRecord`](#shardreassignmentrecord)
            - [`CandidatePoWReceiptRootRecord`](#candidatepowreceiptrootrecord)
            - [`PendingAttestationRecord`](#pendingattestationrecord)
            - [`ForkData`](#forkdata)
    - [Ethereum 1.0 deposit contract](#ethereum-10-deposit-contract)
        - [Deposit arguments](#deposit-arguments)
        - [`Eth1Deposit` logs](#eth1deposit-logs)
        - [`ChainStart` log](#chainstart-log)
        - [Vyper code](#vyper-code)
    - [Beacon chain processing](#beacon-chain-processing)
        - [Beacon chain fork choice rule](#beacon-chain-fork-choice-rule)
    - [Beacon chain state transition function](#beacon-chain-state-transition-function)
        - [Helper functions](#helper-functions)
            - [`hash`](#hash)
            - [`is_active_validator`](#is_active_validator)
            - [`get_active_validator_indices`](#get_active_validator_indices)
            - [`shuffle`](#shuffle)
            - [`split`](#split)
            - [`clamp`](#clamp)
            - [`get_new_shuffling`](#get_new_shuffling)
            - [`get_shard_committees_at_slot`](#get_shard_committees_at_slot)
            - [`get_block_root`](#get_block_root)
            - [`get_beacon_proposer_index`](#get_beacon_proposer_index)
            - [`merkle_root`](#merkle_root)
            - [`get_attestation_participants`](#get_attestation_participants)
            - [`bytes1`, `bytes2`, ...](#bytes1-bytes2-)
            - [`get_effective_balance`](#get_effective_balance)
            - [`get_new_validator_registry_delta_chain_tip`](#get_new_validator_registry_delta_chain_tip)
            - [`get_fork_version`](#get_fork_version)
            - [`get_domain`](#get_domain)
            - [`hash_tree_root`](#hash_tree_root)
            - [`verify_casper_votes`](#verify_casper_votes)
            - [`integer_squareroot`](#integer_squareroot)
            - [`bls_verify`](#bls_verify)
            - [`bls_verify_multiple`](#bls_verify_multiple)
        - [On startup](#on-startup)
        - [Routine for processing deposits](#routine-for-processing-deposits)
        - [Routine for updating validator status](#routine-for-updating-validator-status)
    - [Per-slot processing](#per-slot-processing)
        - [Misc counters](#misc-counters)
        - [Block roots](#block-roots)
    - [Per-block processing](#per-block-processing)  
        - [Slot](#slot)  
        - [Proposer signature](#proposer-signature)
        - [RANDAO](#randao)
        - [PoW receipt root](#pow-receipt-root)
        - [Operations](#operations)
            - [Proposer slashings](#proposer-slashings-1)
            - [Casper slashings](#casper-slashings-1)
            - [Attestations](#attestations-1)
            - [Deposits](#deposits-1)
            - [Exits](#exits-1)
        - [Ejections](#ejections)
    - [Per-epoch processing](#per-epoch-processing)
        - [Helpers](#helpers)
        - [Receipt roots](#receipt-roots)
        - [Justification](#justification)
        - [Finalization](#finalization)
        - [Crosslinks](#crosslinks)
        - [Justification and finalization rewards and penalties](#justification-and-finalization-rewards-and-penalties)
        - [Crosslink rewards and penalties](#crosslink-rewards-and-penalties)
        - [Validator registry](#validator-registry)
        - [Proposer reshuffling](#proposer-reshuffling)
        - [Final updates](#final-updates)
    - [State root processing](#state-root-processing)
- [References](#references)
    - [Normative](#normative)
    - [Informative](#informative)
- [Copyright](#copyright)

<!-- /TOC -->

## Introduction

This document represents the specification for Phase 0 of Ethereum 2.0 -- The Beacon Chain.

At the core of Ethereum 2.0 is a system chain called the "beacon chain". The beacon chain stores and manages the registry of [validators](#dfn-validator). In the initial deployment phases of Ethereum 2.0 the only mechanism to become a [validator](#dfn-validator) is to make a one-way ETH transaction to a deposit contract on Ethereum 1.0. Activation as a [validator](#dfn-validator) happens when deposit transaction receipts are processed by the beacon chain, the activation balance is reached, and after a queuing process. Exit is either voluntary or done forcibly as a penalty for misbehavior.

The primary source of load on the beacon chain is "attestations". Attestations are availability votes for a shard block, and simultaneously proof of stake votes for a beacon chain block. A sufficient number of attestations for the same shard block create a "crosslink", confirming the shard segment up to that shard block into the beacon chain. Crosslinks also serve as infrastructure for asynchronous cross-shard communication.

## Notation

Unless otherwise indicated, code appearing in `this style` is to be interpreted as an algorithm defined in Python. Implementations may implement such algorithms using any code and programming language desired as long as the behavior is identical to that of the algorithm provided.

## Terminology

* **Validator** <a id="dfn-validator"></a> - a participant in the Casper/sharding consensus system. You can become one by depositing 32 ETH into the Casper mechanism.
* **Active validator** <a id="dfn-active-validator"></a> - a [validator](#dfn-validator) currently participating in the protocol which the Casper mechanism looks to produce and attest to blocks, crosslinks and other consensus objects.
* **Committee** - a (pseudo-) randomly sampled subset of [active validators](#dfn-active-validator). When a committee is referred to collectively, as in "this committee attests to X", this is assumed to mean "some subset of that committee that contains enough [validators](#dfn-validator) that the protocol recognizes it as representing the committee".
* **Proposer** - the [validator](#dfn-validator) that creates a beacon chain block
* **Attester** - a [validator](#dfn-validator) that is part of a committee that needs to sign off on a beacon chain block while simultaneously creating a link (crosslink) to a recent shard block on a particular shard chain.
* **Beacon chain** - the central PoS chain that is the base of the sharding system.
* **Shard chain** - one of the chains on which user transactions take place and account data is stored.
* **Crosslink** - a set of signatures from a committee attesting to a block in a shard chain, which can be included into the beacon chain. Crosslinks are the main means by which the beacon chain "learns about" the updated state of shard chains.
* **Slot** - a period of `SLOT_DURATION` seconds, during which one proposer has the ability to create a beacon chain block and some attesters have the ability to make attestations
* **Epoch** - an aligned span of slots during which all [validators](#dfn-validator) get exactly one chance to make an attestation
* **Finalized**, **justified** - see Casper FFG finalization here: https://arxiv.org/abs/1710.09437
* **Withdrawal period** - the number of slots between a [validator](#dfn-validator) exit and the [validator](#dfn-validator) balance being withdrawable
* **Genesis time** - the Unix time of the genesis beacon chain block at slot 0

## Constants

### Misc

| Name | Value | Unit |
| - | - | :-: |
| `SHARD_COUNT` | `2**10` (= 1,024) | shards |
| `TARGET_COMMITTEE_SIZE` | `2**8` (= 256) | [validators](#dfn-validator) |
| `EJECTION_BALANCE` | `2**4` (= 16) | ETH |
| `MAX_BALANCE_CHURN_QUOTIENT` | `2**5` (= 32) | - |
| `GWEI_PER_ETH` | `10**9` | Gwei/ETH |
| `BEACON_CHAIN_SHARD_NUMBER` | `2**64 - 1` | - |
| `BLS_WITHDRAWAL_PREFIX_BYTE` | `0x00` | - |
| `MAX_CASPER_VOTES` | `2**10` (= 1,024) | votes |
| `LATEST_BLOCK_ROOTS_COUNT` | `2**13` (= 8,192) | block roots |

* For the safety of crosslinks a minimum committee size of 111 is [recommended](https://vitalik.ca/files/Ithaca201807_Sharding.pdf). (Unbiasable randomness with a Verifiable Delay Function (VDF) will improve committee robustness and lower the safe minimum committee size.) The shuffling algorithm generally ensures (assuming sufficient validators) committee sizes at least `TARGET_COMMITTEE_SIZE // 2`.

### Deposit contract

| Name | Value | Unit |
| - | - | :-: |
| `DEPOSIT_CONTRACT_ADDRESS` | **TBD** |
| `DEPOSIT_CONTRACT_TREE_DEPTH` | `2**5` (= 32) | - |
| `MIN_DEPOSIT` | `2**0` (= 1) | ETH |
| `MAX_DEPOSIT` | `2**5` (= 32) | ETH |

### Initial values

| Name | Value |
| - | - |
| `INITIAL_FORK_VERSION` | `0` |
| `INITIAL_SLOT_NUMBER` | `0` |
| `ZERO_HASH` | `bytes([0] * 32)` |

### Time parameters

| Name | Value | Unit | Duration |
| - | - | :-: | :-: |
| `SLOT_DURATION` | `6` | seconds | 6 seconds |
| `MIN_ATTESTATION_INCLUSION_DELAY` | `2**2` (= 4) | slots | 24 seconds |
| `EPOCH_LENGTH` | `2**6` (= 64) | slots | 6.4 minutes |
| `MIN_VALIDATOR_REGISTRY_CHANGE_INTERVAL` | `2**8` (= 256) | slots | 25.6 minutes |
| `POW_RECEIPT_ROOT_VOTING_PERIOD` | `2**10` (= 1,024) | slots | ~1.7 hours |
| `SHARD_PERSISTENT_COMMITTEE_CHANGE_PERIOD` | `2**17` (= 131,072) | slots | ~9 days |
| `COLLECTIVE_PENALTY_CALCULATION_PERIOD` | `2**20` (= 1,048,576) | slots | ~73 days |
| `ZERO_BALANCE_VALIDATOR_TTL` | `2**22` (= 4,194,304) | slots | ~291 days |

### Reward and penalty quotients

| Name | Value |
| - | - |
| `BASE_REWARD_QUOTIENT` | `2**10` (= 1,024) |
| `WHISTLEBLOWER_REWARD_QUOTIENT` | `2**9` (= 512) |
| `INCLUDER_REWARD_QUOTIENT` | `2**3` (= 8) |
| `INACTIVITY_PENALTY_QUOTIENT` | `2**34` (= 17,179,869,184) |

* The `BASE_REWARD_QUOTIENT` parameter dictates the per-epoch reward. It corresponds to ~2.54% annual interest assuming 10 million participating ETH in every epoch.
* The `INACTIVITY_PENALTY_QUOTIENT` equals `INVERSE_SQRT_E_DROP_TIME**2` where `INVERSE_SQRT_E_DROP_TIME := 2**17 slots` (~9 days) is the time it takes the inactivity penalty to reduce the balance of non-participating [validators](#dfn-validator) to about `1/sqrt(e) ~= 60.6%`. Indeed, the balance retained by offline [validators](#dfn-validator) after `n` slots is about `(1-1/INACTIVITY_PENALTY_QUOTIENT)**(n**2/2)` so after `INVERSE_SQRT_E_DROP_TIME` slots it is roughly `(1-1/INACTIVITY_PENALTY_QUOTIENT)**(INACTIVITY_PENALTY_QUOTIENT/2) ~= 1/sqrt(e)`.

### Status codes

| Name | Value |
| - | - |
| `PENDING_ACTIVATION` | `0` |
| `ACTIVE` | `1` |
| `ACTIVE_PENDING_EXIT` | `2` |
| `EXITED_WITHOUT_PENALTY` | `3` |
| `EXITED_WITH_PENALTY` | `4` |

### Max operations per block

| Name | Value |
| - | - |
| `MAX_PROPOSER_SLASHINGS` | `2**4` (= 16) |
| `MAX_CASPER_SLASHINGS` | `2**4` (= 16) |
| `MAX_ATTESTATIONS` | `2**7` (= 128) |
| `MAX_DEPOSITS` | `2**4` (= 16) |
| `MAX_EXITS` | `2**4` (= 16) |

### Validator registry delta flags

| Name | Value |
| - | - |
| `ACTIVATION` | `0` |
| `EXIT` | `1` |

### Signature domains

| Name | Value |
| - | - |
| `DOMAIN_DEPOSIT` | `0` |
| `DOMAIN_ATTESTATION` | `1` |
| `DOMAIN_PROPOSAL` | `2` |
| `DOMAIN_EXIT` | `3` |

## Data structures

### Beacon chain operations

#### Proposer slashings

##### `ProposerSlashing`

```python
{
    # Proposer index
    'proposer_index': 'uint24',
    # First proposal data
    'proposal_data_1': ProposalSignedData,
    # First proposal signature
    'proposal_signature_1': '[uint384]',
    # Second proposal data
    'proposal_data_2': ProposalSignedData,
    # Second proposal signature
    'proposal_signature_2': '[uint384]',
}
```

#### Casper slashings

##### `CasperSlashing`

```python
{
    # First batch of votes
    'votes_1': SlashableVoteData,
    # Second batch of votes
    'votes_2': SlashableVoteData,
}
```

##### `SlashableVoteData`

```python
{
    # Proof-of-custody indices (0 bits)
    'aggregate_signature_poc_0_indices': '[uint24]',
    # Proof-of-custody indices (1 bits)
    'aggregate_signature_poc_1_indices': '[uint24]',
    # Attestation data
    'data': AttestationData,
    # Aggregate signature
    'aggregate_signature': '[uint384]',
}
```

#### Attestations

##### `Attestation`

```python
{
    # Attestation data
    'data': AttestationData,
    # Attester participation bitfield
    'participation_bitfield': 'bytes',
    # Proof of custody bitfield
    'custody_bitfield': 'bytes',
    # BLS aggregate signature
    'aggregate_signature': ['uint384'],
}
```

##### `AttestationData`

```python
{
    # Slot number
    'slot': 'uint64',
    # Shard number
    'shard': 'uint64',
    # Hash of root of the signed beacon block
    'beacon_block_root': 'hash32',
    # Hash of root of the ancestor at the epoch boundary
    'epoch_boundary_root': 'hash32',
    # Shard block's hash of root
    'shard_block_root': 'hash32',
    # Last crosslink's hash of root
    'latest_crosslink_root': 'hash32',
    # Slot of the last justified beacon block
    'justified_slot': 'uint64',
    # Hash of the last justified beacon block
    'justified_block_root': 'hash32',
}
```

#### Deposits

##### `Deposit`

```python
{
    # Receipt Merkle branch
    'merkle_branch': '[hash32]',
    # Merkle tree index
    'merkle_tree_index': 'uint64',
    # Deposit data
    'deposit_data': {
        # Deposit parameters
        'deposit_parameters': DepositParameters,
        # Value in Gwei
        'value': 'uint64',
        # Timestamp from deposit contract
        'timestamp': 'uint64',
    },
}
```

##### `DepositParameters`

```python
{
    # BLS pubkey
    'pubkey': 'uint384',
    # BLS proof of possession (a BLS signature)
    'proof_of_possession': ['uint384'],
    # Withdrawal credentials
    'withdrawal_credentials': 'hash32',
    # Initial RANDAO commitment
    'randao_commitment': 'hash32',
}
```

#### Exits

##### `Exit`

```python
{
    # Minimum slot for processing exit
    'slot': 'uint64',
    # Index of the exiting validator
    'validator_index': 'uint64',
    # Validator signature
    'signature': '[uint384]',
}
```

### Beacon chain blocks

#### `BeaconBlock`

```python
{
    ## Header ##
    'slot': 'uint64',
    # Skip list of ancestor beacon block hashes
    # i'th item is the most recent ancestor whose slot is a multiple of 2**i for i = 0, ..., 31
    'parent_hash': 'hash32',
    'state_root': 'hash32',
    'randao_reveal': 'hash32',
    'candidate_pow_receipt_root': 'hash32',
    'signature': ['uint384'],

    ## Body ##
    'body': BeaconBlockBody,
}
```

#### `BeaconBlockBody`

```python
{
    'attestations': [Attestation],
    'proposer_slashings': [ProposerSlashing],
    'casper_slashings': [CasperSlashing],
    'deposits': [Deposit],
    'exits': [Exit],
}
```

#### `ProposalSignedData`

```python
{
    # Slot number
    'slot': 'uint64',
    # Shard number (`BEACON_CHAIN_SHARD_NUMBER` for beacon chain)
    'shard': 'uint64',
    # Block's hash of root
    'block_root': 'hash32',
}
```

### Beacon chain state

#### `BeaconState`

```python
{
    # Misc
    'slot': 'uint64',
    'genesis_time': 'uint64',
    'fork_data': ForkData,  # For versioning hard forks

    # Validator registry
    'validator_registry': [ValidatorRecord],
    'validator_registry_latest_change_slot': 'uint64',
    'validator_registry_exit_count': 'uint64',
    'validator_registry_delta_chain_tip': 'hash32',  # For light clients to track deltas

    # Randomness and committees
    'randao_mix': 'hash32',
    'next_seed': 'hash32',
    'shard_committees_at_slots': [[ShardCommittee]],
    'persistent_committees': [['uint24']],
    'persistent_committee_reassignments': [ShardReassignmentRecord],

    # Finality
    'previous_justified_slot': 'uint64',
    'justified_slot': 'uint64',
    'justification_bitfield': 'uint64',
    'finalized_slot': 'uint64',

    # Recent state
    'latest_crosslinks': [CrosslinkRecord],
    'latest_block_roots': ['hash32'],  # Needed to process attestations, older to newer
    'latest_penalized_exit_balances': ['uint64'],  # Balances penalized at every withdrawal period
    'latest_attestations': [PendingAttestationRecord],
    'batched_block_roots': ['hash32'],

    # PoW receipt root
    'processed_pow_receipt_root': 'hash32',
    'candidate_pow_receipt_roots': [CandidatePoWReceiptRootRecord],
}
```

#### `ValidatorRecord`

```python
{
    # BLS public key
    'pubkey': 'uint384',
    # Withdrawal credentials
    'withdrawal_credentials': 'hash32',
    # RANDAO commitment
    'randao_commitment': 'hash32',
    # Slots the proposer has skipped (i.e. layers of RANDAO expected)
    'randao_layers': 'uint64',
    # Balance in Gwei
    'balance': 'uint64',
    # Status code
    'status': 'uint64',
    # Slot when validator last changed status (or 0)
    'latest_status_change_slot': 'uint64',
    # Exit counter when validator exited (or 0)
    'exit_count': 'uint64',
}
```

#### `CrosslinkRecord`

```python
{
    # Slot number
    'slot': 'uint64',
    # Shard block hash
    'shard_block_root': 'hash32',
}
```

#### `ShardCommittee`

```python
{
    # Shard number
    'shard': 'uint64',
    # Validator indices
    'committee': ['uint24'],
    # Total validator count (for proofs of custody)
    'total_validator_count': 'uint64',
}
```

#### `ShardReassignmentRecord`

```python
{
    # Which validator to reassign
    'validator_index': 'uint24',
    # To which shard
    'shard': 'uint64',
    # When
    'slot': 'uint64',
}
```

#### `CandidatePoWReceiptRootRecord`

```python
{
    # Candidate PoW receipt root
    'candidate_pow_receipt_root': 'hash32',
    # Vote count
    'votes': 'uint64',
}
```

#### `PendingAttestationRecord`

```python
{
    # Signed data
    'data': AttestationData,
    # Attester participation bitfield
    'participation_bitfield': 'bytes',
    # Proof of custody bitfield
    'custody_bitfield': 'bytes',
    # Slot in which it was included
    'slot_included': 'uint64',
}
```

#### `ForkData`

```python
{
    # Previous fork version
    'pre_fork_version': 'uint64',
    # Post fork version
    'post_fork_version': 'uint64',
    # Fork slot number
    'fork_slot': 'uint64',
}
```

## Ethereum 1.0 deposit contract

The initial deployment phases of Ethereum 2.0 are implemented without consensus changes to Ethereum 1.0. A deposit contract at address `DEPOSIT_CONTRACT_ADDRESS` is added to Ethereum 1.0 for deposits of ETH to the beacon chain. Validator balances will be withdrawable to the shards when the EVM2.0 is deployed and the shards have state.

### Deposit arguments

The deposit contract has a single `deposit` function which takes as argument a SimpleSerialize'd `DepositParameters`. One of the `DepositParameters` fields is `withdrawal_credentials` which must satisfy:

* `withdrawal_credentials[:1] == BLS_WITHDRAWAL_PREFIX_BYTE`
* `withdrawal_credentials[1:] == hash(withdrawal_pubkey)[1:]` where `withdrawal_pubkey` is a BLS pubkey

We recommend the private key corresponding to `withdrawal_pubkey` be stored in cold storage until a withdrawal is required.

### `Eth1Deposit` logs

Every deposit, of size between `MIN_DEPOSIT` and `MAX_DEPOSIT`, emits an `Eth1Deposit` log for consumption by the beacon chain. The deposit contract does little validation, pushing most of the validator onboarding logic to the beacon chain. In particular, the proof of possession (a BLS12-381 signature) is not verified by the deposit contract.

### `ChainStart` log

When sufficiently many full deposits have been made the deposit contract emits the `ChainStart` log. The beacon chain may then be initialized by calling the `on_startup` function (defined below) where:

* `genesis_time` equals `time` in the `ChainStart` log
* `processed_pow_receipt_root` equals `receipt_root` in the `ChainStart` log
* `initial_validator_deposits` is a list of `Deposit` objects built according to the `Eth1Deposit` logs up to the deposit that triggered the `ChainStart` log, processed in the order in which they were emitted (oldest to newest)

### Vyper code

```python
## compiled with v0.1.0-beta.4 ##

MIN_DEPOSIT: constant(uint256) = 1  # ETH
MAX_DEPOSIT: constant(uint256) = 32  # ETH
GWEI_PER_ETH: constant(uint256) = 1000000000  # 10**9
CHAIN_START_FULL_DEPOSIT_THRESHOLD: constant(uint256) = 16384  # 2**14
DEPOSIT_CONTRACT_TREE_DEPTH: constant(uint256) = 32
SECONDS_PER_DAY: constant(uint256) = 86400

Eth1Deposit: event({previous_receipt_root: bytes32, data: bytes[2064], deposit_count: uint256})
ChainStart: event({receipt_root: bytes32, time: bytes[8]})

receipt_tree: bytes32[uint256]
deposit_count: uint256
full_deposit_count: uint256

@payable
@public
def deposit(deposit_parameters: bytes[2048]):
    assert msg.value >= as_wei_value(MIN_DEPOSIT, "ether")
    assert msg.value <= as_wei_value(MAX_DEPOSIT, "ether")

    index: uint256 = self.deposit_count + 2**DEPOSIT_CONTRACT_TREE_DEPTH
    msg_gwei_bytes8: bytes[8] = slice(concat("", convert(msg.value / GWEI_PER_ETH, bytes32)), start=24, len=8)
    timestamp_bytes8: bytes[8] = slice(concat("", convert(block.timestamp, bytes32)), start=24, len=8)
    deposit_data: bytes[2064] = concat(msg_gwei_bytes8, timestamp_bytes8, deposit_parameters)

    log.Eth1Deposit(self.receipt_tree[1], deposit_data, self.deposit_count)

    # add deposit to merkle tree
    self.receipt_tree[index] = sha3(deposit_data)
    for i in range(32):  # DEPOSIT_CONTRACT_TREE_DEPTH (range of constant var not yet supported)
        index /= 2
        self.receipt_tree[index] = sha3(concat(self.receipt_tree[index * 2], self.receipt_tree[index * 2 + 1]))

    self.deposit_count += 1
    if msg.value == as_wei_value(MAX_DEPOSIT, "ether"):
        self.full_deposit_count += 1
        if self.full_deposit_count == CHAIN_START_FULL_DEPOSIT_THRESHOLD:
            timestamp_day_boundary: uint256 = as_unitless_number(block.timestamp) - as_unitless_number(block.timestamp) % SECONDS_PER_DAY + SECONDS_PER_DAY
            timestamp_day_boundary_bytes8: bytes[8] = slice(concat("", convert(timestamp_day_boundary, bytes32)), start=24, len=8)
            log.ChainStart(self.receipt_tree[1], timestamp_day_boundary_bytes8)

@public
@constant
def get_receipt_root() -> bytes32:
    return self.receipt_tree[1]

```

## Beacon chain processing

The beacon chain is the system chain for Ethereum 2.0. The main responsibilities of the beacon chain are:

* Store and maintain the registry of [validators](#dfn-validator)
* Process crosslinks (see above)
* Process its per-slot consensus, as well as the finality gadget

Processing the beacon chain is similar to processing the Ethereum 1.0 chain. Clients download and process blocks, and maintain a view of what is the current "canonical chain", terminating at the current "head". However, because of the beacon chain's relationship with Ethereum 1.0, and because it is a proof-of-stake chain, there are differences.

For a beacon chain block, `block`, to be processed by a node, the following conditions must be met:

* The parent block with root `block.parent_root` has been processed and accepted.
* The node has processed its `state` up to slot, `block.slot - 1`.
* The Ethereum 1.0 block pointed to by the `state.processed_pow_receipt_root` has been processed and accepted.
* The node's local clock time is greater than or equal to `state.genesis_time + block.slot * SLOT_DURATION`.

If these conditions are not met, the client should delay processing the beacon block until the conditions are all satisfied.

Beacon block production is significantly different because of the proof of stake mechanism. A client simply checks what it thinks is the canonical chain when it should create a block, and looks up what its slot number is; when the slot arrives, it either proposes or attests to a block as required. Note that this requires each node to have a clock that is roughly (i.e. within `SLOT_DURATION` seconds) synchronized with the other nodes.

### Beacon chain fork choice rule

The beacon chain fork choice rule is a hybrid that combines justification and finality with Latest Message Driven (LMD) Greediest Heaviest Observed SubTree (GHOST). At any point in time a [validator](#dfn-validator) `v` subjectively calculates the beacon chain head as follows.

* Let `store` be the set of attestations and blocks that the [validator](#dfn-validator) `v` has observed and verified (in particular, block ancestors must be recursively verified). Attestations not part of any chain are still included in `store`.
* Let `finalized_head` be the finalized block with the highest slot number. (A block `B` is finalized if there is a descendant of `B` in `store` the processing of which sets `B` as finalized.)
* Let `justified_head` be the descendant of `finalized_head` with the highest slot number that has been justified for at least `EPOCH_LENGTH` slots. (A block `B` is justified if there is a descendant of `B` in `store` the processing of which sets `B` as justified.) If no such descendant exists set `justified_head` to `finalized_head`.
* Let `get_ancestor(store, block, slot)` be the ancestor of `block` with slot number `slot`. The `get_ancestor` function can be defined recursively as `def get_ancestor(store, block, slot): return block if block.slot == slot else get_ancestor(store, store.get_parent(block), slot)`.
* Let `get_latest_attestation(store, validator)` be the attestation with the highest slot number in `store` from `validator`. If several such attestations exist, use the one the [validator](#dfn-validator) `v` observed first.
* Let `get_latest_attestation_target(store, validator)` be the target block in the attestation `get_latest_attestation(store, validator)`.
* The head is `lmd_ghost(store, justified_head)` where the function `lmd_ghost` is defined below. Note that the implementation below is suboptimal; there are implementations that compute the head in time logarithmic in slot count.

```python
def lmd_ghost(store, start):
    validators = start.state.validator_registry
    active_validators = [validators[i] for i in
                         get_active_validator_indices(validators)]
    attestation_targets = [get_latest_attestation_target(store, validator)
                           for validator in active_validators]
    def get_vote_count(block):
        return len([target for target in attestation_targets if
                    get_ancestor(store, target, block.slot) == block])

    head = start
    while 1:
        children = get_children(head)
        if len(children) == 0:
            return head
        head = max(children, key=get_vote_count)
```

## Beacon chain state transition function

We now define the state transition function. At a high level the state transition is made up of two parts:

1. The per-slot transitions, which happens every slot, and only affects a parts of the `state`.
2. The per-epoch transitions, which happens at every epoch boundary (i.e. `state.slot % EPOCH_LENGTH == 0`), and affects the entire `state`.

The per-slot transitions generally focus on verifying aggregate signatures and saving temporary records relating to the per-slot activity in the `BeaconState`. The per-epoch transitions focus on the [validator](#dfn-validator) registry, including adjusting balances and activating and exiting [validators](#dfn-validator), as well as processing crosslinks and managing block justification/finalization.

### Helper functions

Note: The definitions below are for specification purposes and are not necessarily optimal implementations.

#### `hash`

The hash function is denoted by `hash`. In Phase 0 the beacon chain is deployed with the same hash function as Ethereum 1.0, i.e. Keccak-256 (also incorrectly known as SHA3).

Note: We aim to migrate to a S[T/N]ARK-friendly hash function in a future Ethereum 2.0 deployment phase.

#### `is_active_validator`
 ```python
def is_active_validator(validator: ValidatorRecord) -> bool:
    """
    Checks if ``validator`` is active.
    """
    return validator.status in [ACTIVE, ACTIVE_PENDING_EXIT]
```

#### `get_active_validator_indices`

```python
def get_active_validator_indices(validators: [ValidatorRecord]) -> List[int]:
    """
    Gets indices of active validators from ``validators``.
    """
    return [i for i, v in enumerate(validators) if is_active_validator(v)]
```

#### `shuffle`

```python
def shuffle(values: List[Any], seed: Hash32) -> List[Any]:
    """
    Returns the shuffled ``values`` with ``seed`` as entropy.
    """
    values_count = len(values)

    # Entropy is consumed from the seed in 3-byte (24 bit) chunks.
    rand_bytes = 3
    # The highest possible result of the RNG.
    rand_max = 2 ** (rand_bytes * 8) - 1

    # The range of the RNG places an upper-bound on the size of the list that
    # may be shuffled. It is a logic error to supply an oversized list.
    assert values_count < rand_max

    output = [x for x in values]
    source = seed
    index = 0
    while index < values_count - 1:
        # Re-hash the `source` to obtain a new pattern of bytes.
        source = hash(source)
        # Iterate through the `source` bytes in 3-byte chunks.
        for position in range(0, 32 - (32 % rand_bytes), rand_bytes):
            # Determine the number of indices remaining in `values` and exit
            # once the last index is reached.
            remaining = values_count - index
            if remaining == 1:
                break

            # Read 3-bytes of `source` as a 24-bit big-endian integer.
            sample_from_source = int.from_bytes(source[position:position + rand_bytes], 'big')

            # Sample values greater than or equal to `sample_max` will cause
            # modulo bias when mapped into the `remaining` range.
            sample_max = rand_max - rand_max % remaining

            # Perform a swap if the consumed entropy will not cause modulo bias.
            if sample_from_source < sample_max:
                # Select a replacement index for the current index.
                replacement_position = (sample_from_source % remaining) + index
                # Swap the current index with the replacement index.
                output[index], output[replacement_position] = output[replacement_position], output[index]
                index += 1
            else:
                # The sample causes modulo bias. A new sample should be read.
                pass

    return output
```

#### `split`

```python
def split(values: List[Any], split_count: int) -> List[Any]:
    """
    Splits ``values`` into ``split_count`` pieces.
    """
    list_length = len(values)
    return [
        values[(list_length * i // split_count): (list_length * (i + 1) // split_count)]
        for i in range(split_count)
    ]
```

#### `clamp`

```python
def clamp(minval: int, maxval: int, x: int) -> int:
    """
    Clamps ``x`` between ``minval`` and ``maxval``.
    """
    if x <= minval:
        return minval
    elif x >= maxval:
        return maxval
    else:
        return x
```

#### `get_new_shuffling`

```python
def get_new_shuffling(seed: Hash32,
                      validators: List[ValidatorRecord],
                      crosslinking_start_shard: int) -> List[List[ShardCommittee]]:
    """
    Shuffles ``validators`` into shard committees using ``seed`` as entropy.
    """
    active_validator_indices = get_active_validator_indices(validators)

    committees_per_slot = clamp(
        1,
        SHARD_COUNT // EPOCH_LENGTH,
        len(active_validator_indices) // EPOCH_LENGTH // TARGET_COMMITTEE_SIZE,
    )

    # Shuffle with seed
    shuffled_active_validator_indices = shuffle(active_validator_indices, seed)

    # Split the shuffled list into epoch_length pieces
    validators_per_slot = split(shuffled_active_validator_indices, EPOCH_LENGTH)

    output = []
    for slot, slot_indices in enumerate(validators_per_slot):
        # Split the shuffled list into committees_per_slot pieces
        shard_indices = split(slot_indices, committees_per_slot)

        shard_id_start = crosslinking_start_shard + slot * committees_per_slot

        shard_committees = [
            ShardCommittee(
                shard=(shard_id_start + shard_position) % SHARD_COUNT,
                committee=indices,
                total_validator_count=len(active_validator_indices),
            )
            for shard_position, indices in enumerate(shard_indices)
        ]
        output.append(shards_and_committees_for_slot)

    return output
```

Here's a diagram of what is going on:

![](http://vitalik.ca/files/ShuffleAndAssign.png?1)

#### `get_shard_committees_at_slot`

```python
def get_shard_committees_at_slot(state: BeaconState,
                                 slot: int) -> List[ShardCommittee]:
    """
    Returns the ``ShardCommittee`` for the ``slot``.
    """
    earliest_slot_in_array = state.slot - (state.slot % EPOCH_LENGTH) - EPOCH_LENGTH
    assert earliest_slot_in_array <= slot < earliest_slot_in_array + EPOCH_LENGTH * 2
    return state.shard_committees_at_slots[slot - earliest_slot_in_array]
```

#### `get_block_root`

```python
def get_block_root(state: BeaconState,
                   slot: int) -> Hash32:
    """
    Returns the block hash at a recent ``slot``.
    """
    earliest_slot_in_array = state.slot - len(state.latest_block_roots)
    assert earliest_slot_in_array <= slot < state.slot
    return state.latest_block_roots[slot - earliest_slot_in_array]
```

`get_block_root(_, s)` should always return `hash_tree_root` of the block in the beacon chain at slot `s`, and `get_shard_committees_at_slot(_, s)` should not change unless the [validator](#dfn-validator) registry changes.

#### `get_beacon_proposer_index`

```python
def get_beacon_proposer_index(state: BeaconState,
                              slot: int) -> int:
    """
    Returns the beacon proposer index for the ``slot``.
    """
    first_committee = get_shard_committees_at_slot(state, slot)[0].committee
    return first_committee[slot % len(first_committee)]
```

#### `merkle_root`

```python
def merkle_root(values):
    o = [0] * len(values) + values
    for i in range(len(values)-1, 0, -1):
        o[i] = hash(o[i*2] + o[i*2+1])
    return o[1]
```

#### `get_attestation_participants`

```python
def get_attestation_participants(state: BeaconState,
                                 attestation_data: AttestationData,
                                 participation_bitfield: bytes) -> List[int]:
    """
    Returns the participant indices at for the ``attestation_data`` and ``participation_bitfield``.
    """

    # Find the relevant committee
    shard_committees = get_shard_committees_at_slot(state, attestation_data.slot)
    shard_committee = [x for x in shard_committees if x.shard == attestation_data.shard][0]
    assert len(participation_bitfield) == ceil_div8(len(shard_committee.committee))

    # Find the participating attesters in the committee
    participants = []
    for i, validator_index in enumerate(shard_committee.committee):
        participation_bit = (participation_bitfield[i//8] >> (7 - (i % 8))) % 2
        if participation_bit == 1:
            participants.append(validator_index)
    return participants
```

#### `bytes1`, `bytes2`, ...

`bytes1(x): return x.to_bytes(1, 'big')`, `bytes2(x): return x.to_bytes(2, 'big')`, and so on for all integers, particularly 1, 2, 3, 4, 8, 32.

#### `get_effective_balance`

```python
def get_effective_balance(validator: ValidatorRecord) -> int:
    """
    Returns the effective balance (also known as "balance at stake") for the ``validator``.
    """
    return min(validator.balance, MAX_DEPOSIT)
```

#### `get_new_validator_registry_delta_chain_tip`

```python
def get_new_validator_registry_delta_chain_tip(current_validator_registry_delta_chain_tip: Hash32,
                                               index: int,
                                               pubkey: int,
                                               flag: int) -> Hash32:
    """
    Compute the next hash in the validator registry delta hash chain.
    """
    return hash(
        current_validator_registry_delta_chain_tip +
        bytes1(flag) +
        bytes3(index) +
        bytes48(pubkey)
    )
```

#### `get_fork_version`

```python
def get_fork_version(fork_data: ForkData,
                     slot: int) -> int:
    if slot < fork_data.fork_slot:
        return fork_data.pre_fork_version
    else:
        return fork_data.post_fork_version
```

#### `get_domain`

```python
def get_domain(fork_data: ForkData,
               slot: int,
               domain_type: int) -> int:
    return get_fork_version(
        fork_data,
        slot
    ) * 2**32 + domain_type
```

#### `hash_tree_root`

`hash_tree_root` is a function for hashing objects into a single root utilizing a hash tree structure. `hash_tree_root` is defined in the [SimpleSerialize spec](https://github.com/ethereum/eth2.0-specs/blob/master/specs/simple-serialize.md#tree-hash).

#### `verify_casper_votes`

```python
def verify_casper_votes(state: BeaconState, votes: SlashableVoteData) -> bool:
    if len(votes.aggregate_signature_poc_0_indices) + len(votes.aggregate_signature_poc_1_indices) > MAX_CASPER_VOTES:
        return False

    pubs = [aggregate_pubkey([state.validators[i].pubkey for i in votes.aggregate_signature_poc_0_indices]),
            aggregate_pubkey([state.validators[i].pubkey for i in votes.aggregate_signature_poc_1_indices])]
    return bls_verify_multiple(pubkeys=pubs, messages=[hash_tree_root(votes)+bytes1(0), hash_tree_root(votes)+bytes1(1), signature=aggregate_signature)
```

#### `integer_squareroot`

```python
def integer_squareroot(n: int) -> int:
    """
    The largest integer ``x`` such that ``x**2`` is less than ``n``.
    """
    x = n
    y = (x + 1) // 2
    while y < x:
        x = y
        y = (x + n // x) // 2
    return x
```

#### `bls_verify`

`bls_verify` is a function for verifying a BLS12-381 signature, defined in the [BLS Verification spec](https://github.com/ethereum/eth2.0-specs/blob/master/specs/bls_verify.md#bls_verify).

#### `bls_verify_multiple`

`bls_verify_multiple` is a function for verifying a BLS12-381 signature constructed from multiple messages, defined in the [BLS Verification spec](https://github.com/ethereum/eth2.0-specs/blob/master/specs/bls_verify.md#bls_verify_multiple).

### On startup

A valid block with slot `INITIAL_SLOT_NUMBER` (a "genesis block") has the following values. Other validity rules (e.g. requiring a signature) do not apply.

```python
{
    'header': BeaconBlockHeader(
        slot=INITIAL_SLOT_NUMBER,
        parent_hash=ZERO_HASH,
        state_root=STARTUP_STATE_ROOT,
        randao_reveal=ZERO_HASH,
        candidate_pow_receipt_root=ZERO_HASH,
        proposer_signature=[0, 0]
    ),
    'body': BeaconBlockBody(
        proposer_slashings=[],
        casper_slashings=[],
        attestations=[],
        deposits=[],
        exits=[]
    ),
}
```

`STARTUP_STATE_ROOT` is the root of the initial state, computed by running the following code:

```python
def on_startup(initial_validator_deposits: List[Deposit],
               genesis_time: int,
               processed_pow_receipt_root: Hash32) -> BeaconState:
    state = BeaconState(
        # Misc
        slot=INITIAL_SLOT_NUMBER,
        genesis_time=genesis_time,
        fork_data=ForkData(
            pre_fork_version=INITIAL_FORK_VERSION,
            post_fork_version=INITIAL_FORK_VERSION,
            fork_slot=INITIAL_SLOT_NUMBER,
        ),

        # Validator registry
        validator_registry=[],
        validator_registry_latest_change_slot=INITIAL_SLOT_NUMBER,
        validator_registry_exit_count=0,
        validator_registry_delta_chain_tip=ZERO_HASH,

        # Randomness and committees
        randao_mix=ZERO_HASH,
        next_seed=ZERO_HASH,
        shard_committees_at_slots=[],
        persistent_committees=[],
        persistent_committee_reassignments=[],

        # Finality
        previous_justified_slot=INITIAL_SLOT_NUMBER,
        justified_slot=INITIAL_SLOT_NUMBER,
        justification_bitfield=0,
        finalized_slot=INITIAL_SLOT_NUMBER,

        # Recent state
        latest_crosslinks=[CrosslinkRecord(slot=INITIAL_SLOT_NUMBER, shard_block_root=ZERO_HASH) for _ in range(SHARD_COUNT)],
        latest_block_roots=[ZERO_HASH for _ in range(LATEST_BLOCK_ROOTS_COUNT)],
        latest_penalized_exit_balances=[],
        latest_attestations=[],
        batched_block_roots=[]
        # PoW receipt root
        processed_pow_receipt_root=processed_pow_receipt_root,
        candidate_pow_receipt_roots=[],
    )

    # handle initial deposits and activations
    for deposit in initial_validator_deposits:
        validator_index = process_deposit(
            state=state,
            pubkey=deposit.deposit_data.deposit_parameters.pubkey,
            deposit=deposit.deposit_data.value,
            proof_of_possession=deposit.deposit_data.deposit_parameters.proof_of_possession,
            withdrawal_credentials=deposit.deposit_data.deposit_parameters.withdrawal_credentials,
            randao_commitment=deposit.deposit_data.deposit_parameters.randao_commitment
        )
        if state.validator_registry[index].balance >= MAX_DEPOSIT:
            update_validator_status(state, index, ACTIVE)

    # set initial committee shuffling
    initial_shuffling = get_new_shuffling(ZERO_HASH, initial_validator_registry, 0)
    state.shard_committees_at_slots = initial_shuffling + initial_shuffling

    # set initial persistent shuffling
    active_validator_indices = get_active_validator_indices(state.validator_registry)
    state.persistent_committees = split(shuffle(active_validator_indices, ZERO_HASH), SHARD_COUNT)

    return state
```

### Routine for processing deposits

First, a helper function:

```python
def min_empty_validator_index(validators: List[ValidatorRecord], current_slot: int) -> int:
    for i, v in enumerate(validators):
        if v.balance == 0 and v.latest_status_change_slot + ZERO_BALANCE_VALIDATOR_TTL <= current_slot:
            return i
    return None
```

Now, to add a [validator](#dfn-validator) or top up an existing [validator](#dfn-validator)'s balance by some `deposit` amount:

```python
def process_deposit(state: BeaconState,
                    pubkey: int,
                    deposit: int,
                    proof_of_possession: bytes,
                    withdrawal_credentials: Hash32,
                    randao_commitment: Hash32,
                    status: int) -> int:
    """
    Process a deposit from Ethereum 1.0.
    Note that this function mutates ``state``.
    """
    assert bls_verify(
        pubkey=pubkey,
        message=hash(bytes32(pubkey) + withdrawal_credentials + randao_commitment),
        signature=proof_of_possession,
        domain=get_domain(
            state.fork_data,
            state.slot,
            DOMAIN_DEPOSIT
        )
    )
    validator_pubkeys = [v.pubkey for v in state.validator_registry]

    if pubkey not in validator_pubkeys:
        # Add new validator
        validator = ValidatorRecord(
            pubkey=pubkey,
            withdrawal_credentials=withdrawal_credentials,
            randao_commitment=randao_commitment,
            randao_layers=0,
            balance=deposit,
            status=PENDING_ACTIVATION,
            latest_status_change_slot=state.slot,
            exit_count=0
        )

        index = min_empty_validator_index(validators_copy)
        if index is None:
            state.validator_registry.append(validator)
            index = len(validators_copy) - 1
        else:
            state.validator_registry[index] = validator
    else:
        # Increase balance by deposit
        index = validator_pubkeys.index(pubkey)
        validator = state.validator_registry[index]
        assert validator.withdrawal_credentials == withdrawal_credentials

        validator.balance += deposit

    return index
```

### Routine for updating validator status

```python
def update_validator_status(state: BeaconState,
                            index: int,
                            new_status: int) -> None:
    """
    Update the validator status with the given ``index`` to ``new_status``.
    Handle other general accounting related to this status update.
    Note that this function mutates ``state``.
    """
    if new_status == ACTIVE:
        activate_validator(state, index)
    if new_status == ACTIVE_PENDING_EXIT:
        initiate_validator_exit(state, index)
    if new_status in [EXITED_WITH_PENALTY, EXITED_WITHOUT_PENALTY]:
        exit_validator(state, index, new_status)
```

The following are helpers and should only be called via `update_validator_status`:

```python
def activate_validator(state: BeaconState,
                       index: int) -> None:
    """
    Activate the validator with the given ``index``.
    Note that this function mutates ``state``.
    """
    if validator.status != PENDING_ACTIVATION:
        return

    validator = state.validator_registry[index]
    validator.status = ACTIVE
    validator.latest_status_change_slot = state.slot
    state.validator_registry_delta_chain_tip = get_new_validator_registry_delta_chain_tip(
        validator_registry_delta_chain_tip=validator_registry_delta_chain_tip,
        index=index,
        pubkey=validator.pubkey,
        flag=ACTIVATION,
    )
```

```python
def initiate_validator_exit(state: BeaconState,
                            index: int) -> None:
    """
    Initiate exit for the validator with the given ``index``.
    Note that this function mutates ``state``.
    """
    if validator.status != ACTIVE:
        return

    validator = state.validator_registry[index]
    validator.status = ACTIVE_PENDING_EXIT
    validator.latest_status_change_slot = state.slot
```

```python
def exit_validator(state: BeaconState,
                   index: int,
                   new_status: int) -> None:
    """
    Exit the validator with the given ``index``.
    Note that this function mutates ``state``.
    """
    validator = state.validator_registry[index]
    prev_status = validator.status

    if prev_status == EXITED_WITH_PENALTY:
        return 

    validator.status = new_status
    validator.latest_status_change_slot = state.slot

    if new_status == EXITED_WITH_PENALTY:
        state.latest_penalized_exit_balances[state.slot // COLLECTIVE_PENALTY_CALCULATION_PERIOD] += get_effective_balance(validator)

        whistleblower = state.validator_registry[get_beacon_proposer_index(state, state.slot)]
        whistleblower_reward = validator.balance // WHISTLEBLOWER_REWARD_QUOTIENT
        whistleblower.balance += whistleblower_reward
        validator.balance -= whistleblower_reward

    if prev_status == EXITED_WITHOUT_PENALTY
        return

    # The following updates only occur if not previous exited
    state.validator_registry_exit_count += 1
    validator.exit_count = state.validator_registry_exit_count
    state.validator_registry_delta_chain_tip = get_new_validator_registry_delta_chain_tip(
        validator_registry_delta_chain_tip=state.validator_registry_delta_chain_tip,
        index=index,
        pubkey=validator.pubkey,
        flag=EXIT
    )

    # Remove validator from persistent committees
    for committee in state.persistent_committees:
        for i, validator_index in committee:
            if validator_index == index:
                committee.pop(i)
                break
```

## Per-slot processing

Below are the processing steps that happen at every slot.

### Misc counters

* Set `state.slot += 1`.
* Set `state.validator_registry[get_beacon_proposer_index(state, state.slot)].randao_layers += 1`.

### Block roots

* Let `previous_block_root` be the `tree_hash_root` of the previous beacon block processed in the chain.
* Set `state.latest_block_roots = state.latest_block_roots[1:] + [previous_block_root]`.
* If `state.slot % LATEST_BLOCK_ROOTS_COUNT == 0` append `merkle_root(state.latest_block_roots)` to `state.batched_block_roots`.

## Per-block processing

Below are the processing steps that happen at every `block`.

### Slot

* Verify that `block.slot == state.slot`.

### Proposer signature

* Let `block_without_signature_root` be the `hash_tree_root` of `block` where `block.signature` is set to `[0, 0]`.
* Let `proposal_root = hash_tree_root(ProposalSignedData(state.slot, BEACON_CHAIN_SHARD_NUMBER, block_without_signature_root))`.
* Verify that `bls_verify(pubkey=state.validator_registry[get_beacon_proposer_index(state, state.slot)].pubkey, data=proposal_root, signature=block.signature, domain=get_domain(state.fork_data, state.slot, DOMAIN_PROPOSAL))`.

### RANDAO

* Let `repeat_hash(x, n) = x if n == 0 else repeat_hash(hash(x), n-1)`.
* Let `proposer = state.validator_registry[get_beacon_proposer_index(state, state.slot)]`.
* Verify that `repeat_hash(block.randao_reveal, proposer.randao_layers) == proposer.randao_commitment`.
* Set `state.randao_mix = xor(state.randao_mix, block.randao_reveal)`.
* Set `proposer.randao_commitment = block.randao_reveal`.
* Set `proposer.randao_layers = 0`.

### PoW receipt root

* If `block.candidate_pow_receipt_root` is `x.candidate_pow_receipt_root` for some `x` in `state.candidate_pow_receipt_roots`, set `x.votes += 1`.
* Otherwise, append to `state.candidate_pow_receipt_roots` a new `CandidatePoWReceiptRootRecord(candidate_pow_receipt_root=block.candidate_pow_receipt_root, votes=1)`.

### Operations

#### Proposer slashings

Verify that `len(block.body.proposer_slashings) <= MAX_PROPOSER_SLASHINGS`.

For each `proposer_slashing` in `block.body.proposer_slashings`:

* Let `proposer = state.validator_registry[proposer_slashing.proposer_index]`.
* Verify that `bls_verify(pubkey=proposer.pubkey, message=hash_tree_root(proposer_slashing.proposal_data_1), signature=proposer_slashing.proposal_signature_1, domain=get_domain(state.fork_data, proposer_slashing.proposal_data_1.slot, DOMAIN_PROPOSAL))`.
* Verify that `bls_verify(pubkey=proposer.pubkey, message=hash_tree_root(proposer_slashing.proposal_data_2), signature=proposer_slashing.proposal_signature_2, domain=get_domain(state.fork_data, proposer_slashing.proposal_data_2.slot, DOMAIN_PROPOSAL))`.
* Verify that `proposer_slashing.proposal_data_1.slot == proposer_slashing.proposal_data_2.slot`.
* Verify that `proposer_slashing.proposal_data_1.shard == proposer_slashing.proposal_data_2.shard`.
* Verify that `proposer_slashing.proposal_data_1.block_root != proposer_slashing.proposal_data_2.block_root`.
* Verify that `proposer.status != EXITED_WITH_PENALTY`.
* Run `update_validator_status(state, proposer_slashing.proposer_index, new_status=EXITED_WITH_PENALTY)`.

#### Casper slashings

Verify that `len(block.body.casper_slashings) <= MAX_CASPER_SLASHINGS`.

For each `casper_slashing` in `block.body.casper_slashings`:

* Verify that `verify_casper_votes(state, casper_slashing.votes_1)`.
* Verify that `verify_casper_votes(state, casper_slashing.votes_2)`.
* Verify that `casper_slashing.votes_1.data != casper_slashing.votes_2.data`.
* Let `indices(vote) = vote.aggregate_signature_poc_0_indices + vote.aggregate_signature_poc_1_indices`.
* Let `intersection = [x for x in indices(casper_slashing.votes_1) if x in indices(casper_slashing.votes_2)]`.
* Verify that `len(intersection) >= 1`.
* Verify that `casper_slashing.votes_1.data.justified_slot + 1 < casper_slashing.votes_2.data.justified_slot + 1 == casper_slashing.votes_2.data.slot < casper_slashing.votes_1.data.slot` or `casper_slashing.votes_1.data.slot == casper_slashing.votes_2.data.slot`.
* For each [validator](#dfn-validator) index `i` in `intersection`, if `state.validator_registry[i].status` does not equal `EXITED_WITH_PENALTY`, then run `update_validator_status(state, i, new_status=EXITED_WITH_PENALTY)`

#### Attestations

Verify that `len(block.body.attestations) <= MAX_ATTESTATIONS`.

For each `attestation` in `block.body.attestations`:

* Verify that `attestation.data.slot + MIN_ATTESTATION_INCLUSION_DELAY <= state.slot`.
* Verify that `attestation.data.slot + EPOCH_LENGTH >= state.slot`.
* Verify that `attestation.data.justified_slot` is equal to `state.justified_slot if attestation.data.slot >= state.slot - (state.slot % EPOCH_LENGTH) else state.previous_justified_slot`.
* Verify that `attestation.data.justified_block_root` is equal to `get_block_root(state, attestation.data.justified_slot)`.
* Verify that either `attestation.data.latest_crosslink_root` or `attestation.data.shard_block_root` equals `state.latest_crosslinks[shard].shard_block_root`.
* `aggregate_signature` verification:
    * Let `participants = get_attestation_participants(state, attestation.data, attestation.participation_bitfield)`.
    * Let `group_public_key = BLSAddPubkeys([state.validator_registry[v].pubkey for v in participants])`.
    * Verify that `bls_verify(pubkey=group_public_key, message=hash_tree_root(attestation.data) + bytes1(0), signature=attestation.aggregate_signature, domain=get_domain(state.fork_data, attestation.data.slot, DOMAIN_ATTESTATION))`.
* [TO BE REMOVED IN PHASE 1] Verify that `attestation.data.shard_block_hash == ZERO_HASH`.
* Append `PendingAttestationRecord(data=attestation.data, participation_bitfield=attestation.participation_bitfield, custody_bitfield=attestation.custody_bitfield, slot_included=state.slot)` to `state.latest_attestations`.

#### Deposits

Verify that `len(block.body.deposits) <= MAX_DEPOSITS`.

[TODO: add logic to ensure that deposits from 1.0 chain are processed in order]

For each `deposit` in `block.body.deposits`:

* Let `serialized_deposit_data` be the serialized form of `deposit.deposit_data`. It should be the `DepositParameters` followed by 8 bytes for `deposit_data.value` and 8 bytes for `deposit_data.timestamp`. That is, it should match `deposit_data` in the [Ethereum 1.0 deposit contract](#ethereum-10-chain-deposit-contract) of which the hash was placed into the Merkle tree.
* Use the following procedure to verify `deposit.merkle_branch`, setting `leaf=serialized_deposit_data`, `depth=DEPOSIT_CONTRACT_TREE_DEPTH` and `root=state.processed_pow_receipt_root`:

```python
def verify_merkle_branch(leaf: Hash32, branch: [Hash32], depth: int, index: int, root: Hash32) -> bool:
    value = leaf
    for i in range(depth):
        if index % 2:
            value = hash(branch[i], value)
        else:
            value = hash(value, branch[i])
    return value == root
```

* Verify that `state.slot - (deposit.deposit_data.timestamp - state.genesis_time) // SLOT_DURATION < ZERO_BALANCE_VALIDATOR_TTL`.
* Run the following:

```python
process_deposit(
    state=state,
    pubkey=deposit.deposit_data.deposit_parameters.pubkey,
    deposit=deposit.deposit_data.value,
    proof_of_possession=deposit.deposit_data.deposit_parameters.proof_of_possession,
    withdrawal_credentials=deposit.deposit_data.deposit_parameters.withdrawal_credentials,
    randao_commitment=deposit.deposit_data.deposit_parameters.randao_commitment
)
```

#### Exits

Verify that `len(block.body.exits) <= MAX_EXITS`.

For each `exit` in `block.body.exits`:

* Let `validator = state.validator_registry[exit.validator_index]`.
* Verify that `bls_verify(pubkey=validator.pubkey, message=ZERO_HASH, signature=exit.signature, domain=get_domain(state.fork_data, exit.slot, DOMAIN_EXIT))`.
* Verify that `validator.status == ACTIVE`.
* Verify that `state.slot >= exit.slot`.
* Verify that `state.slot >= validator.latest_status_change_slot + SHARD_PERSISTENT_COMMITTEE_CHANGE_PERIOD`.
* Run `update_validator_status(state, validator_index, new_status=ACTIVE_PENDING_EXIT)`.

### Ejections

* Run `process_ejections(state)`.

 ```python
def process_ejections(state: BeaconState) -> None:
    """
    Iterate through the validator registry
    and eject active validators with balance below ``EJECTION_BALANCE``.
    """
    for index, validator in enumerate(state.validator_registry):
        if is_active_validator(validor) and validator.balance < EJECTION_BALANCE:
            update_validator_status(state, index, new_status=EXITED_WITHOUT_PENALTY)
```

## Per-epoch processing

The steps below happen when `state.slot % EPOCH_LENGTH == 0`.

### Helpers

All [validators](#dfn-validator):

* Let `active_validators = [state.validator_registry[i] for i in get_active_validator_indices(state.validator_registry)]`.
* Let `total_balance = sum([get_effective_balance(v) for v in active_validators])`.
* Let `base_reward_quotient = BASE_REWARD_QUOTIENT * integer_squareroot(total_balance // GWEI_PER_ETH)`.
* Let `base_reward(v) = get_effective_balance(v) // base_reward_quotient // 4` for any validator `v`.
* Let `base_inactivity_penalty(v, slots_since_finality) = base_reward(v) + get_effective_balance(v) * slots_since_finality // INACTIVITY_PENALTY_QUOTIENT` for any validator `v`.

[Validators](#dfn-Validator) validators attesting during the current epoch:

* Let `this_epoch_attestations = [a for a in state.latest_attestations if state.slot - EPOCH_LENGTH <= a.data.slot < state.slot]`. (Note: this is the set of attestations of slots in the epoch `state.slot-EPOCH_LENGTH...state.slot-1`, _not_ attestations that got included in the chain during the epoch `state.slot-EPOCH_LENGTH...state.slot-1`.)
<<<<<<< HEAD
* Validators justifying the epoch boundary block at the start of the current epoch:
  * Let `this_epoch_boundary_attestations = [a for a in this_epoch_attestations if a.data.epoch_boundary_hash == get_block_hash(state, state.slot-EPOCH_LENGTH) and a.justified_slot == state.justified_slot]`.
  * Let `this_epoch_boundary_attester_indices` be the union of the [validator](#dfn-validator) index sets given by `[get_attestation_participants(state, a.data, a.participation_bitfield) for a in this_epoch_boundary_attestations]`.
  * Let `this_epoch_boundary_attesters = [state.validator_registry[i] for indices in this_epoch_boundary_attester_indices for i in indices]`.
  * Let `this_epoch_boundary_attesting_balance = sum([get_effective_balance(v) for v in this_epoch_boundary_attesters])`.

[Validators](#dfn-Validator) attesting during the previous epoch:

* Validators that made an attestation during the previous epoch:
  * Let `previous_epoch_attestations = [a for a in state.latest_attestations if state.slot - 2 * EPOCH_LENGTH <= a.slot < state.slot - EPOCH_LENGTH]`.
  * Let `previous_epoch_attester_indices` be the union of the validator index sets given by `[get_attestation_participants(state, a.data, a.participation_bitfield) for a in previous_epoch_attestations]`.
  * Let `previous_epoch_attesters = [state.validator_registry[i] for indices in previous_epoch_attester_indices for i in indices]`.
* Validators targeting the previous justified hash:
  * Let `previous_epoch_justified_attestations = [a for a in this_epoch_attestations + previous_epoch_attestations if a.justified_slot == state.previous_justified_slot]`.
  * Let `previous_epoch_justified_attester_indices` be the union of the validator index sets given by `[get_attestation_participants(state, a.data, a.participation_bitfield) for a in previous_epoch_justified_attestations]`.
  * Let `previous_epoch_justified_attesters = [state.validator_registry[i] for indices in previous_epoch_justified_attester_indices for i in indices]`.
  * Let `previous_epoch_justified_attesting_balance = sum([get_effective_balance(v) for v in previous_epoch_justified_attesters])`.
* Validators justifying the epoch boundary block at the start of the previous epoch:
  * Let `previous_epoch_boundary_attestations = [a for a in previous_epoch_justified_attestations if a.epoch_boundary_hash == get_block_hash(state, state.slot - 2 * EPOCH_LENGTH)]`.
  * Let `previous_epoch_boundary_attester_indices` be the union of the validator index sets given by `[get_attestation_participants(state, a.data, a.participation_bitfield) for a in previous_epoch_boundary_attestations]`.
  * Let `previous_epoch_boundary_attesters = [state.validator_registry[i] for indices in previous_epoch_boundary_attester_indices for i in indices]`.
  * Let `previous_epoch_boundary_attesting_balance = sum([get_effective_balance(v) for v in previous_epoch_boundary_attesters])`.
* Validators attesting to the expected beacon chain head during the previous epoch:
  * Let `previous_epoch_head_attestations = [a for a in previous_epoch_attestations if a.beacon_block_hash == get_block_hash(state, a.slot)]`.
  * Let `previous_epoch_head_attester_indices` be the union of the validator index sets given by `[get_attestation_participants(state, a.data, a.participation_bitfield) for a in previous_epoch_head_attestations]`.
  * Let `previous_epoch_head_attesters = [state.validator_registry[i] for indices in previous_epoch_head_attester_indices for i in indices]`.
  * Let `previous_epoch_head_attesting_balance = sum([get_effective_balance(v) for v in previous_epoch_head_attesters])`.

=======
* Let `this_epoch_boundary_attestations = [a for a in this_epoch_attestations if a.data.epoch_boundary_root == get_block_root(state, state.slot-EPOCH_LENGTH) and a.justified_slot == state.justified_slot]`.
* Let `this_epoch_boundary_attester_indices` be the union of the [validator](#dfn-validator) index sets given by `[get_attestation_participants(state, a.data, a.participation_bitfield) for a in this_epoch_boundary_attestations]`.
* Let `this_epoch_boundary_attesters = [state.validator_registry[i] for indices in this_epoch_boundary_attester_indices for i in indices]`.
* Let `this_epoch_boundary_attesting_balance = sum([get_effective_balance(v) for v in this_epoch_boundary_attesters])`.

[Validators](#dfn-Validator) justifying the epoch boundary block at the start of the previous epoch:

* Let `previous_epoch_attestations = [a for a in state.latest_attestations if state.slot - 2 * EPOCH_LENGTH <= a.slot < state.slot - EPOCH_LENGTH]`.
* Let `previous_epoch_boundary_attestations = [a for a in this_epoch_attestations + previous_epoch_attestations if a.epoch_boundary_root == justified_block_root(state, state.slot - 2 * EPOCH_LENGTH) and a.justified_slot == state.previous_justified_slot]`.
* Let `previous_epoch_boundary_attester_indices` be the union of the validator index sets given by `[get_attestation_participants(state, a.data, a.participation_bitfield) for a in previous_epoch_boundary_attestations]`.
* Let `previous_epoch_boundary_attesters = [state.validator_registry[i] for indices in previous_epoch_boundary_attester_indices for i in indices]`.
* Let `previous_epoch_boundary_attesting_balance = sum([get_effective_balance(v) for v in previous_epoch_boundary_attesters])`.
>>>>>>> 6b5479ca

For every `shard_committee` in `state.shard_committees_at_slots`:

* Let `attesting_validators(shard_committee, shard_block_root)` be the union of the [validator](#dfn-validator) index sets given by `[get_attestation_participants(state, a.data, a.participation_bitfield) for a in this_epoch_attestations + previous_epoch_attestations if a.shard == shard_committee.shard and a.shard_block_root == shard_block_root]`.
* Let `winning_root(shard_committee)` be equal to the value of `shard_block_root` such that `sum([get_effective_balance(v) for v in attesting_validators(shard_committee, shard_block_root)])` is maximized (ties broken by favoring lower `shard_block_root` values).
* Let `attesting_validators(shard_committee)` be equal to `attesting_validators(shard_committee, winning_root(shard_committee))` for convenience.
* Let `total_attesting_balance(shard_committee)` be the sum of the balances-at-stake of `attesting_validators(shard_committee)`.
* Let `total_balance(shard_committee) = sum([get_effective_balance(v) for v in shard_committee.committee])`.
* Let `inclusion_slot(v) = a.slot_included` for the attestation `a` where `v` is in `get_attestation_participants(state, a.data, a.participation_bitfield)`.
* Let `inclusion_distance(v) = a.slot_included - a.data.slot` where `a` is the above attestation.
* Let `adjust_for_inclusion_distance(magnitude, distance)` be the function below.

```python
def adjust_for_inclusion_distance(magnitude: int, distance: int) -> int:
    """
    Adjusts the reward of an attestation based on how long it took to get included (the longer, the lower the reward).
    Returns a value between ``0`` and ``magnitude``.
    ""
    return magnitude // 2 + (magnitude // 2) * MIN_ATTESTATION_INCLUSION_DELAY // distance
```

### Receipt roots

If `state.slot % POW_RECEIPT_ROOT_VOTING_PERIOD == 0`:

* Set `state.processed_pow_receipt_root = x.receipt_root` if `x.votes * 2 > POW_RECEIPT_ROOT_VOTING_PERIOD` for some `x` in `state.candidate_pow_receipt_root`.
* Set `state.candidate_pow_receipt_roots = []`.

### Justification

* Set `state.previous_justified_slot = state.justified_slot`.
* Set `state.justification_bitfield = (state.justification_bitfield * 2) % 2**64`.
* Set `state.justification_bitfield |= 2` and `state.justified_slot = state.slot - 2 * EPOCH_LENGTH` if `3 * previous_epoch_boundary_attesting_balance >= 2 * total_balance`.
* Set `state.justification_bitfield |= 1` and `state.justified_slot = state.slot - 1 * EPOCH_LENGTH` if `3 * this_epoch_boundary_attesting_balance >= 2 * total_balance`.

### Finalization

Set `state.finalized_slot = state.previous_justified_slot` if any of the following are true:

* `state.previous_justified_slot == state.slot - 2 * EPOCH_LENGTH and state.justification_bitfield % 4 == 3`
* `state.previous_justified_slot == state.slot - 3 * EPOCH_LENGTH and state.justification_bitfield % 8 == 7`
* `state.previous_justified_slot == state.slot - 4 * EPOCH_LENGTH and state.justification_bitfield % 16 in (15, 14)`

### Crosslinks

For every `shard_committee` in `state.shard_committees_at_slots`:

* Set `state.latest_crosslinks[shard] = CrosslinkRecord(slot=state.slot, block_root=winning_root(shard_committee))` if `3 * total_attesting_balance(shard_committee) >= 2 * total_balance(shard_committee)`.

### Justification and finalization rewards and penalties

Note: When applying penalties in the following balance recalculations implementers should make sure the `uint64` does not underflow.

* Let `slots_since_finality = state.slot - state.finalized_slot`.

Case 1: `slots_since_finality <= 4 * EPOCH_LENGTH`:

* Expected FFG source:
  * Any [validator](#dfn-validator) `v` in `previous_epoch_justified_attesters` gains `adjust_for_inclusion_distance(base_reward(v) * previous_epoch_justified_attesting_balance // total_balance, inclusion_distance(v))`.
  * Any [active validator](#dfn-active-validator) `v` not in `previous_epoch_justified_attesters` loses `base_reward(v)`.
* Expected FFG target:
  * Any [validator](#dfn-validator) `v` in `previous_epoch_boundary_attesters` gains `adjust_for_inclusion_distance(base_reward(v) * previous_epoch_boundary_attesting_balance // total_balance, inclusion_distance(v))`.
  * Any [active validator](#dfn-active-validator) `v` not in `previous_epoch_boundary_attesters` loses `base_reward(v)`.
* Expected beacon chain head:
  * Any [validator](#dfn-validator) `v` in `previous_epoch_head_attesters` gains `adjust_for_inclusion_distance(base_reward(v) * previous_epoch_head_attesting_balance // total_balance, inclusion_distance(v))`.
  * Any [active validator](#dfn-active-validator) `v` not in `previous_epoch_head_attesters` loses `base_reward(v)`.

Case 2: `slots_since_finality > 4 * EPOCH_LENGTH`:

* Any [active validator](#dfn-active-validator) `v` not in `previous_epoch_justified_attesters`, loses `base_inactivity_penalty(v, slots_since_finality)`.
* Any [active validator](#dfn-active-validator) `v` not in `previous_epoch_boundary_attesters`, loses `base_inactivity_penalty(v, slots_since_finality)`.
* Any [active validator](#dfn-active-validator) `v` not in `previous_epoch_head_attesters`, loses `base_inactivity_penalty(v, slots_since_finality)`.
* Any [validator](#dfn-validator) with `status == EXITED_WITH_PENALTY`, loses `3 * base_inactivity_penalty(v, slots_since_finality)`.

For each `v` in `previous_epoch_attesters`, we determine the proposer `proposer_index = get_beacon_proposer_index(state, inclusion_slot(v))` and set `state.validator_registry[proposer_index].balance += base_reward(v) // INCLUDER_REWARD_QUOTIENT`.

### Crosslink rewards and penalties

For every `shard_committee` in `state.shard_committees_at_slots[:EPOCH_LENGTH]` (i.e. the objects corresponding to the epoch before the current one), for each `v` in `[state.validator_registry[index] for index in shard_committee.committee]`, adjust balances as follows:

* If `v in attesting_validators(shard_committee)`, `v.balance += adjust_for_inclusion_distance(base_reward(v) * total_attesting_balance(shard_committee) // total_balance(shard_committee)), inclusion_distance(v))`.
* If `v not in attesting_validators(shard_committee)`, `v.balance -= base_reward(v)`.

### Validator registry

If the following are satisfied:

* `state.finalized_slot > state.validator_registry_latest_change_slot`
* `state.latest_crosslinks[shard].slot > state.validator_registry_latest_change_slot` for every shard number `shard` in `state.shard_committees_at_slots`

update the validator registry and associated fields by running

```python
def update_validator_registry(state: BeaconState) -> None:
    """
    Update validator registry.
    Note that this function mutates ``state``.
    """
    # The active validators
    active_validator_indices = get_active_validator_indices(state.validator_registry)
    # The total effective balance of active validators
    total_balance = sum([get_effective_balance(v) for i, v in enumerate(validator_registry) if i in active_validator_indices])

    # The maximum balance churn in Gwei (for deposits and exits separately)
    max_balance_churn = max(
        MAX_DEPOSIT * GWEI_PER_ETH,
        total_balance // (2 * MAX_BALANCE_CHURN_QUOTIENT)
    )

    # Activate validators within the allowable balance churn
    balance_churn = 0
    for index, validator in enumerate(state.validator_registry):
        if validator.status == PENDING_ACTIVATION and validator.balance >= MAX_DEPOSIT:
            # Check the balance churn would be within the allowance
            balance_churn += get_effective_balance(validator)
            if balance_churn > max_balance_churn:
                break

            # Activate validator
            update_validator_status(state, index, new_status=ACTIVE)

    # Exit validators within the allowable balance churn
    balance_churn = 0
    for index, validator in enumerate(state.validator_registry):
        if validator.status == ACTIVE_PENDING_EXIT:
            # Check the balance churn would be within the allowance
            balance_churn += get_effective_balance(validator)
            if balance_churn > max_balance_churn:
                break

            # Exit validator
            update_validator_status(state, index, new_status=EXITED_WITHOUT_PENALTY)


    # Calculate the total ETH that has been penalized in the last ~2-3 withdrawal periods
    period_index = current_slot // COLLECTIVE_PENALTY_CALCULATION_PERIOD
    total_penalties = (
        (latest_penalized_exit_balances[period_index]) +
        (latest_penalized_exit_balances[period_index - 1] if period_index >= 1 else 0) +
        (latest_penalized_exit_balances[period_index - 2] if period_index >= 2 else 0)
    )

    # Calculate penalties for slashed validators
    def to_penalize(v):
        return v.status == EXITED_WITH_PENALTY
    validators_to_penalize = filter(to_penalize, validator_registry)
    for v in validators_to_penalize:
        v.balance -= get_effective_balance(v) * min(total_penalties * 3, total_balance) // total_balance

    return validator_registry, latest_penalized_exit_balances, validator_registry_delta_chain_tip
```

Also perform the following updates:

* Set `state.validator_registry_latest_change_slot = state.slot`.
* Set `state.shard_committees_at_slots[:EPOCH_LENGTH] = state.shard_committees_at_slots[EPOCH_LENGTH:]`.
* Set `state.shard_committees_at_slots[EPOCH_LENGTH:] = get_new_shuffling(state.next_seed, state.validator_registry, next_start_shard)` where `next_start_shard = (state.shard_committees_at_slots[-1][-1].shard + 1) % SHARD_COUNT`.
* Set `state.next_seed = state.randao_mix`.

If a validator registry update does _not_ happen do the following:

* Set `state.shard_committees_at_slots[:EPOCH_LENGTH] = state.shard_committees_at_slots[EPOCH_LENGTH:]`.
* Let `slots_since_finality = state.slot - state.validator_registry_latest_change_slot`.
* Let `start_shard = state.shard_committees_at_slots[0][0].shard`.
* If `slots_since_finality * EPOCH_LENGTH <= MIN_VALIDATOR_REGISTRY_CHANGE_INTERVAL` or `slots_since_finality` is an exact power of 2, set `state.shard_committees_at_slots[EPOCH_LENGTH:] = get_new_shuffling(state.next_seed, state.validator_registry, start_shard)` and set `state.next_seed = state.randao_mix`. Note that `start_shard` is not changed from the last epoch.

### Proposer reshuffling

Run the following code to update the shard proposer set:

```python
active_validator_indices = get_active_validator_indices(state.validator_registry)
num_validators_to_reshuffle = len(active_validator_indices) // SHARD_PERSISTENT_COMMITTEE_CHANGE_PERIOD
for i in range(num_validators_to_reshuffle):
    # Multiplying i to 2 to ensure we have different input to all the required hashes in the shuffling
    # and none of the hashes used for entropy in this loop will be the same
    validator_index = active_validator_indices[hash(state.randao_mix + bytes8(i * 2)) % len(active_validator_indices)]
    new_shard = hash(state.randao_mix + bytes8(i * 2 + 1)) % SHARD_COUNT
    shard_reassignment_record = ShardReassignmentRecord(
        validator_index=validator_index,
        shard=new_shard,
        slot=s + SHARD_PERSISTENT_COMMITTEE_CHANGE_PERIOD
    )
    state.persistent_committee_reassignments.append(shard_reassignment_record)

while len(state.persistent_committee_reassignments) > 0 and state.persistent_committee_reassignments[0].slot <= s:
    reassignment = state.persistent_committee_reassignments.pop(0)
    for committee in state.persistent_committees:
        if reassignment.validator_index in committee:
            committee.pop(committee.index(reassignment.validator_index))
    state.persistent_committees[reassignment.shard].append(reassignment.validator_index)
```

### Final updates

* Remove any `attestation` in `state.latest_attestations` such that `attestation.data.slot < state.slot - EPOCH_LENGTH`.

## State root processing

Verify `block.state_root == hash_tree_root(state)` if there exists a `block` for the slot being processed.

# References

This section is divided into Normative and Informative references.  Normative references are those that must be read in order to implement this specification, while Informative references are merely that, information.  An example of the former might be the details of a required consensus algorithm, and an example of the latter might be a pointer to research that demonstrates why a particular consensus algorithm might be better suited for inclusion in the standard than another.

## Normative

## Informative
<a id="ref-python-poc"></a> _**python-poc**_
 &nbsp; _Python proof-of-concept implementation_. Ethereum Foundation. URL: https://github.com/ethereum/beacon_chain

# Copyright
Copyright and related rights waived via [CC0](https://creativecommons.org/publicdomain/zero/1.0/).<|MERGE_RESOLUTION|>--- conflicted
+++ resolved
@@ -1475,9 +1475,10 @@
 [Validators](#dfn-Validator) validators attesting during the current epoch:
 
 * Let `this_epoch_attestations = [a for a in state.latest_attestations if state.slot - EPOCH_LENGTH <= a.data.slot < state.slot]`. (Note: this is the set of attestations of slots in the epoch `state.slot-EPOCH_LENGTH...state.slot-1`, _not_ attestations that got included in the chain during the epoch `state.slot-EPOCH_LENGTH...state.slot-1`.)
-<<<<<<< HEAD
+
 * Validators justifying the epoch boundary block at the start of the current epoch:
-  * Let `this_epoch_boundary_attestations = [a for a in this_epoch_attestations if a.data.epoch_boundary_hash == get_block_hash(state, state.slot-EPOCH_LENGTH) and a.justified_slot == state.justified_slot]`.
+
+  * Let `this_epoch_boundary_attestations = [a for a in this_epoch_attestations if a.data.epoch_boundary_root == get_block_root(state, state.slot-EPOCH_LENGTH) and a.justified_slot == state.justified_slot]`.
   * Let `this_epoch_boundary_attester_indices` be the union of the [validator](#dfn-validator) index sets given by `[get_attestation_participants(state, a.data, a.participation_bitfield) for a in this_epoch_boundary_attestations]`.
   * Let `this_epoch_boundary_attesters = [state.validator_registry[i] for indices in this_epoch_boundary_attester_indices for i in indices]`.
   * Let `this_epoch_boundary_attesting_balance = sum([get_effective_balance(v) for v in this_epoch_boundary_attesters])`.
@@ -1494,30 +1495,15 @@
   * Let `previous_epoch_justified_attesters = [state.validator_registry[i] for indices in previous_epoch_justified_attester_indices for i in indices]`.
   * Let `previous_epoch_justified_attesting_balance = sum([get_effective_balance(v) for v in previous_epoch_justified_attesters])`.
 * Validators justifying the epoch boundary block at the start of the previous epoch:
-  * Let `previous_epoch_boundary_attestations = [a for a in previous_epoch_justified_attestations if a.epoch_boundary_hash == get_block_hash(state, state.slot - 2 * EPOCH_LENGTH)]`.
+  * Let `previous_epoch_boundary_attestations = [a for a in previous_epoch_justified_attestations if a.epoch_boundary_root == get_block_root(state, state.slot - 2 * EPOCH_LENGTH)]`.
   * Let `previous_epoch_boundary_attester_indices` be the union of the validator index sets given by `[get_attestation_participants(state, a.data, a.participation_bitfield) for a in previous_epoch_boundary_attestations]`.
   * Let `previous_epoch_boundary_attesters = [state.validator_registry[i] for indices in previous_epoch_boundary_attester_indices for i in indices]`.
   * Let `previous_epoch_boundary_attesting_balance = sum([get_effective_balance(v) for v in previous_epoch_boundary_attesters])`.
 * Validators attesting to the expected beacon chain head during the previous epoch:
-  * Let `previous_epoch_head_attestations = [a for a in previous_epoch_attestations if a.beacon_block_hash == get_block_hash(state, a.slot)]`.
+  * Let `previous_epoch_head_attestations = [a for a in previous_epoch_attestations if a.beacon_block_root == get_block_root(state, a.slot)]`.
   * Let `previous_epoch_head_attester_indices` be the union of the validator index sets given by `[get_attestation_participants(state, a.data, a.participation_bitfield) for a in previous_epoch_head_attestations]`.
   * Let `previous_epoch_head_attesters = [state.validator_registry[i] for indices in previous_epoch_head_attester_indices for i in indices]`.
   * Let `previous_epoch_head_attesting_balance = sum([get_effective_balance(v) for v in previous_epoch_head_attesters])`.
-
-=======
-* Let `this_epoch_boundary_attestations = [a for a in this_epoch_attestations if a.data.epoch_boundary_root == get_block_root(state, state.slot-EPOCH_LENGTH) and a.justified_slot == state.justified_slot]`.
-* Let `this_epoch_boundary_attester_indices` be the union of the [validator](#dfn-validator) index sets given by `[get_attestation_participants(state, a.data, a.participation_bitfield) for a in this_epoch_boundary_attestations]`.
-* Let `this_epoch_boundary_attesters = [state.validator_registry[i] for indices in this_epoch_boundary_attester_indices for i in indices]`.
-* Let `this_epoch_boundary_attesting_balance = sum([get_effective_balance(v) for v in this_epoch_boundary_attesters])`.
-
-[Validators](#dfn-Validator) justifying the epoch boundary block at the start of the previous epoch:
-
-* Let `previous_epoch_attestations = [a for a in state.latest_attestations if state.slot - 2 * EPOCH_LENGTH <= a.slot < state.slot - EPOCH_LENGTH]`.
-* Let `previous_epoch_boundary_attestations = [a for a in this_epoch_attestations + previous_epoch_attestations if a.epoch_boundary_root == justified_block_root(state, state.slot - 2 * EPOCH_LENGTH) and a.justified_slot == state.previous_justified_slot]`.
-* Let `previous_epoch_boundary_attester_indices` be the union of the validator index sets given by `[get_attestation_participants(state, a.data, a.participation_bitfield) for a in previous_epoch_boundary_attestations]`.
-* Let `previous_epoch_boundary_attesters = [state.validator_registry[i] for indices in previous_epoch_boundary_attester_indices for i in indices]`.
-* Let `previous_epoch_boundary_attesting_balance = sum([get_effective_balance(v) for v in previous_epoch_boundary_attesters])`.
->>>>>>> 6b5479ca
 
 For every `shard_committee` in `state.shard_committees_at_slots`:
 
