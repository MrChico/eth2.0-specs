# Ethereum 2.0 Phase 0 -- The Beacon Chain

**NOTICE**: This document is a work-in-progress for researchers and implementers. It reflects recent spec changes and takes precedence over the Python proof-of-concept implementation [[python-poc]](#ref-python-poc).

## Table of contents
<!-- TOC -->

- [Ethereum 2.0 Phase 0 -- The Beacon Chain](#ethereum-20-phase-0----the-beacon-chain)
    - [Table of contents](#table-of-contents)
    - [Introduction](#introduction)
    - [Notation](#notation)
    - [Terminology](#terminology)
    - [Constants](#constants)
        - [Misc](#misc)
        - [Deposit contract](#deposit-contract)
        - [Initial values](#initial-values)
        - [Time parameters](#time-parameters)
        - [State list lengths](#state-list-lengths)
        - [Reward and penalty quotients](#reward-and-penalty-quotients)
        - [Status flags](#status-flags)
        - [Max operations per block](#max-operations-per-block)
        - [Signature domains](#signature-domains)
    - [Data structures](#data-structures)
        - [Beacon chain operations](#beacon-chain-operations)
            - [Proposer slashings](#proposer-slashings)
                - [`ProposerSlashing`](#proposerslashing)
            - [Attester slashings](#attester-slashings)
                - [`AttesterSlashing`](#attesterslashing)
                - [`SlashableAttestation`](#slashableattestation)
            - [Attestations](#attestations)
                - [`Attestation`](#attestation)
                - [`AttestationData`](#attestationdata)
                - [`AttestationDataAndCustodyBit`](#attestationdataandcustodybit)
            - [Deposits](#deposits)
                - [`Deposit`](#deposit)
                - [`DepositData`](#depositdata)
                - [`DepositInput`](#depositinput)
            - [Exits](#exits)
                - [`Exit`](#exit)
        - [Beacon chain blocks](#beacon-chain-blocks)
            - [`BeaconBlock`](#beaconblock)
            - [`BeaconBlockBody`](#beaconblockbody)
            - [`ProposalSignedData`](#proposalsigneddata)
        - [Beacon chain state](#beacon-chain-state)
            - [`BeaconState`](#beaconstate)
            - [`Validator`](#validator)
            - [`Crosslink`](#crosslink)
            - [`PendingAttestation`](#pendingattestation)
            - [`Fork`](#fork)
            - [`Eth1Data`](#eth1data)
            - [`Eth1DataVote`](#eth1datavote)
    - [Custom Types](#custom-types)
    - [Helper functions](#helper-functions)
        - [`hash`](#hash)
        - [`hash_tree_root`](#hash_tree_root)
        - [`slot_to_epoch`](#slot_to_epoch)
        - [`get_current_epoch`](#get_current_epoch)
        - [`get_epoch_start_slot`](#get_epoch_start_slot)
        - [`is_active_validator`](#is_active_validator)
        - [`get_active_validator_indices`](#get_active_validator_indices)
        - [`shuffle`](#shuffle)
        - [`split`](#split)
        - [`get_epoch_committee_count`](#get_epoch_committee_count)
        - [`get_shuffling`](#get_shuffling)
        - [`get_previous_epoch_committee_count`](#get_previous_epoch_committee_count)
        - [`get_current_epoch_committee_count`](#get_current_epoch_committee_count)
        - [`get_crosslink_committees_at_slot`](#get_crosslink_committees_at_slot)
        - [`get_block_root`](#get_block_root)
        - [`get_randao_mix`](#get_randao_mix)
        - [`get_active_index_root`](#get_active_index_root)
        - [`generate_seed`](#generate_seed)
        - [`get_beacon_proposer_index`](#get_beacon_proposer_index)
        - [`merkle_root`](#merkle_root)
        - [`get_attestation_participants`](#get_attestation_participants)
        - [`int_to_bytes1`, `int_to_bytes2`, ...](#int_to_bytes1-int_to_bytes2-)
        - [`get_effective_balance`](#get_effective_balance)
        - [`get_fork_version`](#get_fork_version)
        - [`get_domain`](#get_domain)
        - [`get_bitfield_bit`](#get_bitfield_bit)
        - [`verify_bitfield`](#verify_bitfield)
        - [`verify_slashable_attestation`](#verify_slashable_attestation)
        - [`is_double_vote`](#is_double_vote)
        - [`is_surround_vote`](#is_surround_vote)
        - [`integer_squareroot`](#integer_squareroot)
        - [`get_entry_exit_effect_epoch`](#get_entry_exit_effect_epoch)
        - [`bls_verify`](#bls_verify)
        - [`bls_verify_multiple`](#bls_verify_multiple)
        - [`bls_aggregate_pubkeys`](#bls_aggregate_pubkeys)
        - [`validate_proof_of_possession`](#validate_proof_of_possession)
        - [`process_deposit`](#process_deposit)
        - [Routines for updating validator status](#routines-for-updating-validator-status)
            - [`activate_validator`](#activate_validator)
            - [`initiate_validator_exit`](#initiate_validator_exit)
            - [`exit_validator`](#exit_validator)
            - [`penalize_validator`](#penalize_validator)
            - [`prepare_validator_for_withdrawal`](#prepare_validator_for_withdrawal)
    - [Ethereum 1.0 deposit contract](#ethereum-10-deposit-contract)
        - [Deposit arguments](#deposit-arguments)
        - [Withdrawal credentials](#withdrawal-credentials)
        - [`Deposit` logs](#deposit-logs)
        - [`ChainStart` log](#chainstart-log)
        - [Vyper code](#vyper-code)
    - [On startup](#on-startup)
    - [Beacon chain processing](#beacon-chain-processing)
        - [Beacon chain fork choice rule](#beacon-chain-fork-choice-rule)
    - [Beacon chain state transition function](#beacon-chain-state-transition-function)
        - [Per-slot processing](#per-slot-processing)
            - [Slot](#slot)
            - [Block roots](#block-roots)
        - [Per-block processing](#per-block-processing)
            - [Slot](#slot-1)
            - [Proposer signature](#proposer-signature)
            - [RANDAO](#randao)
            - [Eth1 data](#eth1-data)
            - [Operations](#operations)
                - [Proposer slashings](#proposer-slashings-1)
                - [Attester slashings](#attester-slashings-1)
                - [Attestations](#attestations-1)
                - [Deposits](#deposits-1)
                - [Exits](#exits-1)
        - [Per-epoch processing](#per-epoch-processing)
            - [Helpers](#helpers)
            - [Eth1 data](#eth1-data-1)
            - [Justification](#justification)
            - [Crosslinks](#crosslinks)
            - [Rewards and penalties](#rewards-and-penalties)
                - [Justification and finalization](#justification-and-finalization)
                - [Attestation inclusion](#attestation-inclusion)
                - [Crosslinks](#crosslinks-1)
            - [Ejections](#ejections)
            - [Validator registry and shuffling seed data](#validator-registry-and-shuffling-seed-data)
            - [Final updates](#final-updates)
        - [State root verification](#state-root-verification)
- [References](#references)
    - [Normative](#normative)
    - [Informative](#informative)
- [Copyright](#copyright)

<!-- /TOC -->

## Introduction

This document represents the specification for Phase 0 of Ethereum 2.0 -- The Beacon Chain.

At the core of Ethereum 2.0 is a system chain called the "beacon chain". The beacon chain stores and manages the registry of [validators](#dfn-validator). In the initial deployment phases of Ethereum 2.0 the only mechanism to become a [validator](#dfn-validator) is to make a one-way ETH transaction to a deposit contract on Ethereum 1.0. Activation as a [validator](#dfn-validator) happens when Ethereum 1.0 deposit receipts are processed by the beacon chain, the activation balance is reached, and after a queuing process. Exit is either voluntary or done forcibly as a penalty for misbehavior.

The primary source of load on the beacon chain is "attestations". Attestations are availability votes for a shard block, and simultaneously proof of stake votes for a beacon block. A sufficient number of attestations for the same shard block create a "crosslink", confirming the shard segment up to that shard block into the beacon chain. Crosslinks also serve as infrastructure for asynchronous cross-shard communication.

## Notation

Code snippets appearing in `this style` are to be interpreted as Python code. Beacon blocks that trigger unhandled Python exceptions (e.g. out-of-range list accesses) and failed asserts are considered invalid.

## Terminology

* **Validator** <a id="dfn-validator"></a> - a registered participant in the beacon chain. You can become one by sending Ether into the Ethereum 1.0 deposit contract.
* **Active validator** <a id="dfn-active-validator"></a> - an active participant in the Ethereum 2.0 consensus invited to, among other things, propose and attest to blocks and vote for crosslinks.
* **Committee** - a (pseudo-) randomly sampled subset of [active validators](#dfn-active-validator). When a committee is referred to collectively, as in "this committee attests to X", this is assumed to mean "some subset of that committee that contains enough [validators](#dfn-validator) that the protocol recognizes it as representing the committee".
* **Proposer** - the [validator](#dfn-validator) that creates a beacon chain block
* **Attester** - a [validator](#dfn-validator) that is part of a committee that needs to sign off on a beacon chain block while simultaneously creating a link (crosslink) to a recent shard block on a particular shard chain.
* **Beacon chain** - the central PoS chain that is the base of the sharding system.
* **Shard chain** - one of the chains on which user transactions take place and account data is stored.
* **Block root** - a 32-byte Merkle root of a beacon chain block or shard chain block. Previously called "block hash".
* **Crosslink** - a set of signatures from a committee attesting to a block in a shard chain, which can be included into the beacon chain. Crosslinks are the main means by which the beacon chain "learns about" the updated state of shard chains.
* **Slot** - a period of `SLOT_DURATION` seconds, during which one proposer has the ability to create a beacon chain block and some attesters have the ability to make attestations
* **Epoch** - an aligned span of slots during which all [validators](#dfn-validator) get exactly one chance to make an attestation
* **Finalized**, **justified** - see Casper FFG finalization [[casper-ffg]](#ref-casper-ffg)
* **Withdrawal period** - the number of slots between a [validator](#dfn-validator) exit and the [validator](#dfn-validator) balance being withdrawable
* **Genesis time** - the Unix time of the genesis beacon chain block at slot 0

## Constants

### Misc

| Name | Value | Unit |
| - | - | :-: |
| `SHARD_COUNT` | `2**10` (= 1,024) | shards |
| `TARGET_COMMITTEE_SIZE` | `2**7` (= 128) | [validators](#dfn-validator) |
| `EJECTION_BALANCE` | `2**4 * 1e9` (= 16,000,000,000) | Gwei |
| `MAX_BALANCE_CHURN_QUOTIENT` | `2**5` (= 32) | - |
| `BEACON_CHAIN_SHARD_NUMBER` | `2**64 - 1` | - |
| `MAX_INDICES_PER_SLASHABLE_VOTE` | `2**12` (= 4,096) | votes |
| `MAX_WITHDRAWALS_PER_EPOCH` | `2**2` (= 4) | withdrawals |

* For the safety of crosslinks `TARGET_COMMITTEE_SIZE` exceeds [the recommended minimum committee size of 111](https://vitalik.ca/files/Ithaca201807_Sharding.pdf); with sufficient active validators (at least `EPOCH_LENGTH * TARGET_COMMITTEE_SIZE`), the shuffling algorithm ensures committee sizes at least `TARGET_COMMITTEE_SIZE`. (Unbiasable randomness with a Verifiable Delay Function (VDF) will improve committee robustness and lower the safe minimum committee size.)

### Deposit contract

| Name | Value | Unit |
| - | - | :-: |
| `DEPOSIT_CONTRACT_ADDRESS` | **TBD** |
| `DEPOSIT_CONTRACT_TREE_DEPTH` | `2**5` (= 32) | - |
| `MIN_DEPOSIT_AMOUNT` | `2**0 * 1e9` (= 1,000,000,000) | Gwei |
| `MAX_DEPOSIT_AMOUNT` | `2**5 * 1e9` (= 32,000,000,000) | Gwei |

### Initial values

| Name | Value |
| - | - |
| `GENESIS_FORK_VERSION` | `0` |
| `GENESIS_SLOT` | `2**19` |
| `GENESIS_EPOCH` | `slot_to_epoch(GENESIS_SLOT)` |
| `GENESIS_START_SHARD` | `0` |
| `FAR_FUTURE_EPOCH` | `2**64 - 1` |
| `ZERO_HASH` | `int_to_bytes32(0)` |
| `EMPTY_SIGNATURE` | `int_to_bytes96(0)` |
| `BLS_WITHDRAWAL_PREFIX_BYTE` | `int_to_bytes1(0)` |

* `GENESIS_SLOT` should be at least as large in terms of time as the largest of the time parameters or state list lengths below (ie. it should be at least as large as any value measured in slots, and at least `EPOCH_LENGTH` times as large as any value measured in epochs).

### Time parameters

| Name | Value | Unit | Duration |
| - | - | :-: | :-: |
| `SLOT_DURATION` | `6` | seconds | 6 seconds |
| `MIN_ATTESTATION_INCLUSION_DELAY` | `2**2` (= 4) | slots | 24 seconds |
| `EPOCH_LENGTH` | `2**6` (= 64) | slots | 6.4 minutes |
| `SEED_LOOKAHEAD` | `2**0` (= 1) | epochs | 6.4 minutes |
| `ENTRY_EXIT_DELAY` | `2**2` (= 4) | epochs | 25.6 minutes |
| `ETH1_DATA_VOTING_PERIOD` | `2**4` (= 16) | epochs | ~1.7 hours |
| `MIN_VALIDATOR_WITHDRAWAL_EPOCHS` | `2**8` (= 256) | epochs | ~27 hours |

### State list lengths

| Name | Value | Unit | Duration |
| - | - | :-: | :-: |
| `LATEST_BLOCK_ROOTS_LENGTH` | `2**13` (= 8,192) | slots | ~13 hours |
| `LATEST_RANDAO_MIXES_LENGTH` | `2**13` (= 8,192) | epochs | ~36 days |
| `LATEST_INDEX_ROOTS_LENGTH` | `2**13` (= 8,192) | epochs | ~36 days |
| `LATEST_PENALIZED_EXIT_LENGTH` | `2**13` (= 8,192) | epochs | ~36 days |

### Reward and penalty quotients

| Name | Value |
| - | - |
| `BASE_REWARD_QUOTIENT` | `2**5` (= 32) |
| `WHISTLEBLOWER_REWARD_QUOTIENT` | `2**9` (= 512) |
| `INCLUDER_REWARD_QUOTIENT` | `2**3` (= 8) |
| `INACTIVITY_PENALTY_QUOTIENT` | `2**24` (= 16,777,216) |

* The `BASE_REWARD_QUOTIENT` parameter dictates the per-epoch reward. It corresponds to ~2.54% annual interest assuming 10 million participating ETH in every epoch.
* The `INACTIVITY_PENALTY_QUOTIENT` equals `INVERSE_SQRT_E_DROP_TIME**2` where `INVERSE_SQRT_E_DROP_TIME := 2**12 epochs` (~18 days) is the time it takes the inactivity penalty to reduce the balance of non-participating [validators](#dfn-validator) to about `1/sqrt(e) ~= 60.6%`. Indeed, the balance retained by offline [validators](#dfn-validator) after `n` epochs is about `(1-1/INACTIVITY_PENALTY_QUOTIENT)**(n**2/2)` so after `INVERSE_SQRT_E_DROP_TIME` epochs it is roughly `(1-1/INACTIVITY_PENALTY_QUOTIENT)**(INACTIVITY_PENALTY_QUOTIENT/2) ~= 1/sqrt(e)`.

### Status flags

| Name | Value |
| - | - |
| `INITIATED_EXIT` | `2**0` (= 1) |
| `WITHDRAWABLE` | `2**1` (= 2) |

### Max operations per block

| Name | Value |
| - | - |
| `MAX_PROPOSER_SLASHINGS` | `2**4` (= 16) |
| `MAX_ATTESTER_SLASHINGS` | `2**0` (= 1) |
| `MAX_ATTESTATIONS` | `2**7` (= 128) |
| `MAX_DEPOSITS` | `2**4` (= 16) |
| `MAX_EXITS` | `2**4` (= 16) |

### Signature domains

| Name | Value |
| - | - |
| `DOMAIN_DEPOSIT` | `0` |
| `DOMAIN_ATTESTATION` | `1` |
| `DOMAIN_PROPOSAL` | `2` |
| `DOMAIN_EXIT` | `3` |
| `DOMAIN_RANDAO` | `4` |

## Data structures

The following data structures are defined as [SimpleSerialize (SSZ)](https://github.com/ethereum/eth2.0-specs/blob/master/specs/simple-serialize.md) objects.

### Beacon chain operations

#### Proposer slashings

##### `ProposerSlashing`

```python
{
    # Proposer index
    'proposer_index': 'uint64',
    # First proposal data
    'proposal_data_1': ProposalSignedData,
    # First proposal signature
    'proposal_signature_1': 'bytes96',
    # Second proposal data
    'proposal_data_2': ProposalSignedData,
    # Second proposal signature
    'proposal_signature_2': 'bytes96',
}
```

#### Attester slashings

##### `AttesterSlashing`

```python
{
    # First slashable attestation
    'slashable_attestation_1': SlashableAttestation,
    # Second slashable attestation
    'slashable_attestation_2': SlashableAttestation,
}
```

##### `SlashableAttestation`

```python
{
    # Validator indices
    'validator_indices': ['uint64'],
    # Attestation data
    'data': AttestationData,
    # Custody bitfield
    'custody_bitfield': 'bytes',
    # Aggregate signature
    'aggregate_signature': 'bytes96',
}
```

#### Attestations

##### `Attestation`

```python
{
    # Attester aggregation bitfield
    'aggregation_bitfield': 'bytes',
    # Attestation data
    'data': AttestationData,
    # Custody bitfield
    'custody_bitfield': 'bytes',
    # BLS aggregate signature
    'aggregate_signature': 'bytes96',
}
```

##### `AttestationData`

```python
{
    # Slot number
    'slot': 'uint64',
    # Shard number
    'shard': 'uint64',
    # Hash of root of the signed beacon block
    'beacon_block_root': 'bytes32',
    # Hash of root of the ancestor at the epoch boundary
    'epoch_boundary_root': 'bytes32',
    # Shard block's hash of root
    'shard_block_root': 'bytes32',
    # Last crosslink's hash of root
    'latest_crosslink_root': 'bytes32',
    # Last justified epoch in the beacon state
    'justified_epoch': 'uint64',
    # Hash of the last justified beacon block
    'justified_block_root': 'bytes32',
}
```

##### `AttestationDataAndCustodyBit`

```python
{
    # Attestation data
    'data': AttestationData,
    # Custody bit
    'custody_bit': 'bool',
}
```

#### Deposits

##### `Deposit`

```python
{
    # Branch in the deposit tree
    'branch': ['bytes32'],
    # Index in the deposit tree
    'index': 'uint64',
    # Data
    'deposit_data': DepositData,
}
```

##### `DepositData`

```python
{
    # Amount in Gwei
    'amount': 'uint64',
    # Timestamp from deposit contract
    'timestamp': 'uint64',
    # Deposit input
    'deposit_input': DepositInput,
}
```

##### `DepositInput`

```python
{
    # BLS pubkey
    'pubkey': 'bytes48',
    # Withdrawal credentials
    'withdrawal_credentials': 'bytes32',
    # A BLS signature of this `DepositInput`
    'proof_of_possession': 'bytes96',
}
```

#### Exits

##### `Exit`

```python
{
    # Minimum epoch for processing exit
    'epoch': 'uint64',
    # Index of the exiting validator
    'validator_index': 'uint64',
    # Validator signature
    'signature': 'bytes96',
}
```

### Beacon chain blocks

#### `BeaconBlock`

```python
{
    ## Header ##
    'slot': 'uint64',
    'parent_root': 'bytes32',
    'state_root': 'bytes32',
    'randao_reveal': 'bytes96',
    'eth1_data': Eth1Data,
    'signature': 'bytes96',

    ## Body ##
    'body': BeaconBlockBody,
}
```

#### `BeaconBlockBody`

```python
{
    'proposer_slashings': [ProposerSlashing],
    'attester_slashings': [AttesterSlashing],
    'attestations': [Attestation],
    'deposits': [Deposit],
    'exits': [Exit],
}
```

#### `ProposalSignedData`

```python
{
    # Slot number
    'slot': 'uint64',
    # Shard number (`BEACON_CHAIN_SHARD_NUMBER` for beacon chain)
    'shard': 'uint64',
    # Block's hash of root
    'block_root': 'bytes32',
}
```

### Beacon chain state

#### `BeaconState`

```python
{
    # Misc
    'slot': 'uint64',
    'genesis_time': 'uint64',
    'fork': Fork,  # For versioning hard forks

    # Validator registry
    'validator_registry': [Validator],
    'validator_balances': ['uint64'],
    'validator_registry_update_epoch': 'uint64',

    # Randomness and committees
    'latest_randao_mixes': ['bytes32'],
    'previous_epoch_start_shard': 'uint64',
    'current_epoch_start_shard': 'uint64',
    'previous_calculation_epoch': 'uint64',
    'current_calculation_epoch': 'uint64',
    'previous_epoch_seed': 'bytes32',
    'current_epoch_seed': 'bytes32',

    # Finality
    'previous_justified_epoch': 'uint64',
    'justified_epoch': 'uint64',
    'justification_bitfield': 'uint64',
    'finalized_epoch': 'uint64',

    # Recent state
    'latest_crosslinks': [Crosslink],
    'latest_block_roots': ['bytes32'],
    'latest_index_roots': ['bytes32'],
    'latest_penalized_balances': ['uint64'],  # Balances penalized at every withdrawal period
    'latest_attestations': [PendingAttestation],
    'batched_block_roots': ['bytes32'],

    # Ethereum 1.0 chain data
    'latest_eth1_data': Eth1Data,
    'eth1_data_votes': [Eth1DataVote],
}
```

#### `Validator`

```python
{
    # BLS public key
    'pubkey': 'bytes48',
    # Withdrawal credentials
    'withdrawal_credentials': 'bytes32',
    # Epoch when validator activated
    'activation_epoch': 'uint64',
    # Epoch when validator exited
    'exit_epoch': 'uint64',
    # Epoch when validator withdrew
    'withdrawal_epoch': 'uint64',
    # Epoch when validator was penalized
    'penalized_epoch': 'uint64',
    # Status flags
    'status_flags': 'uint64',
}
```

#### `Crosslink`

```python
{
    # Epoch number
    'epoch': 'uint64',
    # Shard block root
    'shard_block_root': 'bytes32',
}
```

#### `PendingAttestation`

```python
{
    # Attester aggregation bitfield
    'aggregation_bitfield': 'bytes',
    # Attestation data
    'data': AttestationData,
    # Custody bitfield
    'custody_bitfield': 'bytes',
    # Inclusion slot
    'inclusion_slot': 'uint64',
}
```

#### `Fork`

```python
{
    # Previous fork version
    'previous_version': 'uint64',
    # Current fork version
    'current_version': 'uint64',
    # Fork epoch number
    'epoch': 'uint64',
}
```

#### `Eth1Data`

```python
{
    # Root of the deposit tree
    'deposit_root': 'bytes32',
    # Block hash
    'block_hash': 'bytes32',
}
```

#### `Eth1DataVote`

```python
{
    # Data being voted for
    'eth1_data': Eth1Data,
    # Vote count
    'vote_count': 'uint64',
}
```

## Custom Types

We define the following Python custom types for type hinting and readability:

| Name | SSZ equivalent | Description |
| - | - | - |
| `SlotNumber` | `uint64` | a slot number |
| `EpochNumber` | `uint64` | an epoch number |
| `ShardNumber` | `uint64` | a shard number |
| `ValidatorIndex` | `uint64` | an index in the validator registry |
| `Gwei` | `uint64` | an amount in Gwei |
| `Bytes32` | `bytes32` | 32 bytes of binary data |
| `BLSPubkey` | `bytes48` | a BLS public key |
| `BLSSignature` | `bytes96` | a BLS signature |

## Helper functions

Note: The definitions below are for specification purposes and are not necessarily optimal implementations.

### `hash`

The hash function is denoted by `hash`. In Phase 0 the beacon chain is deployed with the same hash function as Ethereum 1.0, i.e. Keccak-256 (also incorrectly known as SHA3).

Note: We aim to migrate to a S[T/N]ARK-friendly hash function in a future Ethereum 2.0 deployment phase.

### `hash_tree_root`

`def hash_tree_root(object: SSZSerializable) -> Bytes32` is a function for hashing objects into a single root utilizing a hash tree structure. `hash_tree_root` is defined in the [SimpleSerialize spec](https://github.com/ethereum/eth2.0-specs/blob/master/specs/simple-serialize.md#tree-hash).

### `slot_to_epoch`

```python
<<<<<<< HEAD
## compiled with v0.1.0-beta.6 ##

MIN_DEPOSIT_AMOUNT: constant(uint256) = 1000000000  # Gwei
MAX_DEPOSIT_AMOUNT: constant(uint256) = 32000000000  # Gwei
GWEI_PER_ETH: constant(uint256) = 1000000000  # 10**9
CHAIN_START_FULL_DEPOSIT_THRESHOLD: constant(uint256) = 16384  # 2**14
DEPOSIT_CONTRACT_TREE_DEPTH: constant(uint256) = 32
TWO_TO_POWER_OF_TREE_DEPTH: constant(uint256) = 4294967296  # 2**32
SECONDS_PER_DAY: constant(uint256) = 86400

Deposit: event({deposit_root: bytes32, data: bytes[528], merkle_tree_index: bytes[8], branch: bytes32[32]})
ChainStart: event({deposit_root: bytes32, time: bytes[8]})

zerohashes: bytes32[32]
branch: bytes32[32]
deposit_count: uint256
full_deposit_count: uint256
chainStarted: public(bool)

@public
def __init__():
    for i in range(31):
        self.zerohashes[i+1] = sha3(concat(self.zerohashes[i], self.zerohashes[i]))
        self.branch[i+1] = self.zerohashes[i+1]

@public
@constant
def get_deposit_root() -> bytes32:
    root:bytes32 = 0x0000000000000000000000000000000000000000000000000000000000000000
    size:uint256 = self.deposit_count
    for h in range(32):
        if size % 2 == 1:
            root = sha3(concat(self.branch[h], root))
        else:
            root = sha3(concat(root, self.zerohashes[h]))
        size /= 2
    return root

@payable
@public
def deposit(deposit_input: bytes[512]):
    assert msg.value >= as_wei_value(MIN_DEPOSIT_AMOUNT, "gwei")
    assert msg.value <= as_wei_value(MAX_DEPOSIT_AMOUNT, "gwei")

    index: uint256 = self.deposit_count
    deposit_amount: bytes[8] = slice(concat("", convert(msg.value / GWEI_PER_ETH, bytes32)), start=24, len=8)
    deposit_timestamp: bytes[8] = slice(concat("", convert(block.timestamp, bytes32)), start=24, len=8)
    deposit_data: bytes[528] = concat(deposit_amount, deposit_timestamp, deposit_input)
    merkle_tree_index: bytes[8] = slice(concat("", convert(index, bytes32)), start=24, len=8)

    # add deposit to merkle tree
    i: int128 = 0
    power_of_two: uint256 = 2
    for _ in range(32):
        if (index+1) % power_of_two != 0:
            break
        i += 1
        power_of_two *= 2
    value:bytes32 = sha3(deposit_data)
    for j in range(32):
        if j < i:
            value = sha3(concat(self.branch[j], value))
    self.branch[i] = value

    self.deposit_count += 1

    new_deposit_root:bytes32 = self.get_deposit_root()
    log.Deposit(new_deposit_root, deposit_data, merkle_tree_index, self.branch)

    if msg.value == as_wei_value(MAX_DEPOSIT_AMOUNT, "gwei"):
        self.full_deposit_count += 1
        if self.full_deposit_count == CHAIN_START_FULL_DEPOSIT_THRESHOLD:
            timestamp_day_boundary: uint256 = as_unitless_number(block.timestamp) - as_unitless_number(block.timestamp) % SECONDS_PER_DAY + SECONDS_PER_DAY
            chainstart_time: bytes[8] = slice(concat("", convert(timestamp_day_boundary, bytes32)), start=24, len=8)
            log.ChainStart(new_deposit_root, chainstart_time)
            self.chainStarted = True
```

Note: to save ~10x on gas this contract uses a somewhat unintuitive progressive Merkle root calculation algo that requires only O(log(n)) storage. See https://github.com/ethereum/research/blob/master/beacon_chain_impl/progressive_merkle_tree.py for an implementation of the same algo in python tested for correctness.

## Beacon chain processing

The beacon chain is the system chain for Ethereum 2.0. The main responsibilities of the beacon chain are:

* Store and maintain the registry of [validators](#dfn-validator)
* Process crosslinks (see above)
* Process its per-slot consensus, as well as the finality gadget

Processing the beacon chain is similar to processing the Ethereum 1.0 chain. Clients download and process blocks, and maintain a view of what is the current "canonical chain", terminating at the current "head". However, because of the beacon chain's relationship with Ethereum 1.0, and because it is a proof-of-stake chain, there are differences.

For a beacon chain block, `block`, to be processed by a node, the following conditions must be met:

* The parent block with root `block.parent_root` has been processed and accepted.
* The node has processed its `state` up to slot, `block.slot - 1`.
* An Ethereum 1.0 block pointed to by the `state.latest_eth1_data.block_hash` has been processed and accepted.
* The node's local clock time is greater than or equal to `state.genesis_time + block.slot * SLOT_DURATION`.

If these conditions are not met, the client should delay processing the beacon block until the conditions are all satisfied.

Beacon block production is significantly different because of the proof of stake mechanism. A client simply checks what it thinks is the canonical chain when it should create a block, and looks up what its slot number is; when the slot arrives, it either proposes or attests to a block as required. Note that this requires each node to have a clock that is roughly (i.e. within `SLOT_DURATION` seconds) synchronized with the other nodes.

### Beacon chain fork choice rule

The beacon chain fork choice rule is a hybrid that combines justification and finality with Latest Message Driven (LMD) Greediest Heaviest Observed SubTree (GHOST). At any point in time a [validator](#dfn-validator) `v` subjectively calculates the beacon chain head as follows.
=======
def slot_to_epoch(slot: SlotNumber) -> EpochNumber:
    """
    Return the epoch number of the given ``slot``.
    """
    return slot // EPOCH_LENGTH
```

### `get_current_epoch`
>>>>>>> d0d4cf13

```python
def get_current_epoch(state: BeaconState) -> EpochNumber:
    """
    Return the current epoch of the given ``state``.
    """
    return slot_to_epoch(state.slot)
```

### `get_epoch_start_slot`

```python
def get_epoch_start_slot(epoch: EpochNumber) -> SlotNumber:
    """
    Return the starting slot of the given ``epoch``.
    """
    return epoch * EPOCH_LENGTH
```

### `is_active_validator`
```python
def is_active_validator(validator: Validator, epoch: EpochNumber) -> bool:
    """
    Check if ``validator`` is active.
    """
    return validator.activation_epoch <= epoch < validator.exit_epoch
```

### `get_active_validator_indices`

```python
def get_active_validator_indices(validators: List[Validator], epoch: EpochNumber) -> List[ValidatorIndex]:
    """
    Get indices of active validators from ``validators``.
    """
    return [i for i, v in enumerate(validators) if is_active_validator(v, epoch)]
```

### `shuffle`

```python
def shuffle(values: List[Any], seed: Bytes32) -> List[Any]:
    """
    Return the shuffled ``values`` with ``seed`` as entropy.
    """
    values_count = len(values)

    # Entropy is consumed from the seed in 3-byte (24 bit) chunks.
    rand_bytes = 3
    # The highest possible result of the RNG.
    rand_max = 2 ** (rand_bytes * 8) - 1

    # The range of the RNG places an upper-bound on the size of the list that
    # may be shuffled. It is a logic error to supply an oversized list.
    assert values_count < rand_max

    output = [x for x in values]
    source = seed
    index = 0
    while index < values_count - 1:
        # Re-hash the `source` to obtain a new pattern of bytes.
        source = hash(source)
        # Iterate through the `source` bytes in 3-byte chunks.
        for position in range(0, 32 - (32 % rand_bytes), rand_bytes):
            # Determine the number of indices remaining in `values` and exit
            # once the last index is reached.
            remaining = values_count - index
            if remaining == 1:
                break

            # Read 3-bytes of `source` as a 24-bit big-endian integer.
            sample_from_source = int.from_bytes(source[position:position + rand_bytes], 'big')

            # Sample values greater than or equal to `sample_max` will cause
            # modulo bias when mapped into the `remaining` range.
            sample_max = rand_max - rand_max % remaining

            # Perform a swap if the consumed entropy will not cause modulo bias.
            if sample_from_source < sample_max:
                # Select a replacement index for the current index.
                replacement_position = (sample_from_source % remaining) + index
                # Swap the current index with the replacement index.
                output[index], output[replacement_position] = output[replacement_position], output[index]
                index += 1
            else:
                # The sample causes modulo bias. A new sample should be read.
                pass

    return output
```

### `split`

```python
def split(values: List[Any], split_count: int) -> List[List[Any]]:
    """
    Splits ``values`` into ``split_count`` pieces.
    """
    list_length = len(values)
    return [
        values[(list_length * i // split_count): (list_length * (i + 1) // split_count)]
        for i in range(split_count)
    ]
```

### `get_epoch_committee_count`

```python
def get_epoch_committee_count(active_validator_count: int) -> int:
    """
    Return the number of committees in one epoch.
    """
    return max(
        1,
        min(
            SHARD_COUNT // EPOCH_LENGTH,
            active_validator_count // EPOCH_LENGTH // TARGET_COMMITTEE_SIZE,
        )
    ) * EPOCH_LENGTH
```

### `get_shuffling`

```python
def get_shuffling(seed: Bytes32,
                  validators: List[Validator],
                  epoch: EpochNumber) -> List[List[ValidatorIndex]]
    """
    Shuffle ``validators`` into crosslink committees seeded by ``seed`` and ``epoch``.
    Return a list of ``committees_per_epoch`` committees where each
    committee is itself a list of validator indices.
    """

    active_validator_indices = get_active_validator_indices(validators, epoch)

    committees_per_epoch = get_epoch_committee_count(len(active_validator_indices))

    # Shuffle
    seed = xor(seed, int_to_bytes32(epoch))
    shuffled_active_validator_indices = shuffle(active_validator_indices, seed)

    # Split the shuffled list into committees_per_epoch pieces
    return split(shuffled_active_validator_indices, committees_per_epoch)
```

**Invariant**: if `get_shuffling(seed, validators, epoch)` returns some value `x` for some `epoch <= get_current_epoch(state) + ENTRY_EXIT_DELAY`, it should return the same value `x` for the same `seed` and `epoch` and possible future modifications of `validators` forever in phase 0, and until the ~1 year deletion delay in phase 2 and in the future.

**Note**: this definition and the next few definitions make heavy use of repetitive computing. Production implementations are expected to appropriately use caching/memoization to avoid redoing work.

### `get_previous_epoch_committee_count`

```python
def get_previous_epoch_committee_count(state: BeaconState) -> int:
    """
    Return the number of committees in the previous epoch of the given ``state``.
    """
    previous_active_validators = get_active_validator_indices(
        state.validator_registry,
        state.previous_calculation_epoch,
    )
    return get_epoch_committee_count(len(previous_active_validators))
```

### `get_current_epoch_committee_count`

```python
def get_current_epoch_committee_count(state: BeaconState) -> int:
    """
    Return the number of committees in the current epoch of the given ``state``.
    """
    current_active_validators = get_active_validator_indices(
        state.validator_registry,
        state.current_calculation_epoch,
    )
    return get_epoch_committee_count(len(current_active_validators))
```

### `get_crosslink_committees_at_slot`

```python
def get_crosslink_committees_at_slot(state: BeaconState,
                                     slot: SlotNumber) -> List[Tuple[List[ValidatorIndex], ShardNumber]]:
    """
    Return the list of ``(committee, shard)`` tuples for the ``slot``.
    """
    epoch = slot_to_epoch(slot)
    current_epoch = get_current_epoch(state)
    previous_epoch = current_epoch - 1 if current_epoch > GENESIS_EPOCH else current_epoch
    next_epoch = current_epoch + 1

    assert previous_epoch <= epoch < next_epoch

    if epoch < current_epoch:
        committees_per_epoch = get_previous_epoch_committee_count(state)
        seed = state.previous_epoch_seed
        shuffling_epoch = state.previous_calculation_epoch
        shuffling_start_shard = state.previous_epoch_start_shard
    else:
        committees_per_epoch = get_current_epoch_committee_count(state)
        seed = state.current_epoch_seed
        shuffling_epoch = state.current_calculation_epoch
        shuffling_start_shard = state.current_epoch_start_shard

    shuffling = get_shuffling(
        seed,
        state.validator_registry,
        shuffling_epoch,
    )
    offset = slot % EPOCH_LENGTH
    committees_per_slot = committees_per_epoch // EPOCH_LENGTH
    slot_start_shard = (shuffling_start_shard + committees_per_slot * offset) % SHARD_COUNT

    return [
        (
            shuffling[committees_per_slot * offset + i],
            (slot_start_shard + i) % SHARD_COUNT,
        )
        for i in range(committees_per_slot)
    ]
```

**Note**: we plan to replace the shuffling algorithm with a pointwise-evaluable shuffle (see https://github.com/ethereum/eth2.0-specs/issues/323), which will allow calculation of the committees for each slot individually.

### `get_block_root`

```python
def get_block_root(state: BeaconState,
                   slot: SlotNumber) -> Bytes32:
    """
    Return the block root at a recent ``slot``.
    """
    assert state.slot <= slot + LATEST_BLOCK_ROOTS_LENGTH
    assert slot < state.slot
    return state.latest_block_roots[slot % LATEST_BLOCK_ROOTS_LENGTH]
```

`get_block_root(_, s)` should always return `hash_tree_root` of the block in the beacon chain at slot `s`, and `get_crosslink_committees_at_slot(_, s)` should not change unless the [validator](#dfn-validator) registry changes.

### `get_randao_mix`

```python
def get_randao_mix(state: BeaconState,
                   epoch: EpochNumber) -> Bytes32:
    """
    Return the randao mix at a recent ``epoch``.
    """
    assert get_current_epoch(state) - LATEST_RANDAO_MIXES_LENGTH < epoch <= get_current_epoch(state)
    return state.latest_randao_mixes[epoch % LATEST_RANDAO_MIXES_LENGTH]
```

### `get_active_index_root`

```python
def get_active_index_root(state: BeaconState,
                          epoch: EpochNumber) -> Bytes32:
    """
    Return the index root at a recent ``epoch``.
    """
    assert get_current_epoch(state) - LATEST_INDEX_ROOTS_LENGTH < epoch <= get_current_epoch(state)
    return state.latest_index_roots[epoch % LATEST_INDEX_ROOTS_LENGTH]
```

### `generate_seed`

```python
def generate_seed(state: BeaconState,
                  epoch: EpochNumber) -> Bytes32:
    """
    Generate a seed for the given ``epoch``.
    """

    return hash(
        get_randao_mix(state, epoch - SEED_LOOKAHEAD) +
        get_active_index_root(state, epoch)
    )
```

### `get_beacon_proposer_index`

```python
def get_beacon_proposer_index(state: BeaconState,
                              slot: SlotNumber) -> ValidatorIndex:
    """
    Return the beacon proposer index for the ``slot``.
    """
    first_committee, _ = get_crosslink_committees_at_slot(state, slot)[0]
    return first_committee[slot % len(first_committee)]
```

### `merkle_root`

```python
def merkle_root(values: List[Bytes32]) -> Bytes32:
    """
    Merkleize ``values`` (where ``len(values)`` is a power of two) and return the Merkle root.
    """
    o = [0] * len(values) + values
    for i in range(len(values) - 1, 0, -1):
        o[i] = hash(o[i * 2] + o[i * 2 + 1])
    return o[1]
```

### `get_attestation_participants`

```python
def get_attestation_participants(state: BeaconState,
                                 attestation_data: AttestationData,
                                 bitfield: bytes) -> List[ValidatorIndex]:
    """
    Return the participant indices at for the ``attestation_data`` and ``bitfield``.
    """
    # Find the committee in the list with the desired shard
    crosslink_committees = get_crosslink_committees_at_slot(state, attestation_data.slot)

    assert attestation_data.shard in [shard for _, shard in crosslink_committees]
    crosslink_committee = [committee for committee, shard in crosslink_committees if shard == attestation_data.shard][0]

    assert verify_bitfield(bitfield, len(crosslink_committee))

    # Find the participating attesters in the committee
    participants = []
    for i, validator_index in enumerate(crosslink_committee):
        aggregation_bit = get_bitfield_bit(bitfield, i)
        if aggregation_bit == 0b1:
            participants.append(validator_index)
    return participants
```

### `int_to_bytes1`, `int_to_bytes2`, ...

`int_to_bytes1(x): return x.to_bytes(1, 'big')`, `int_to_bytes2(x): return x.to_bytes(2, 'big')`, and so on for all integers, particularly 1, 2, 3, 4, 8, 32, 48, 96.

### `get_effective_balance`

```python
def get_effective_balance(state: State, index: ValidatorIndex) -> Gwei:
    """
    Return the effective balance (also known as "balance at stake") for a ``validator`` with the given ``index``.
    """
    return min(state.validator_balances[index], MAX_DEPOSIT_AMOUNT)
```

### `get_fork_version`

```python
def get_fork_version(fork: Fork,
                     epoch: EpochNumber) -> int:
    """
    Return the fork version of the given ``epoch``.
    """
    if epoch < fork.epoch:
        return fork.previous_version
    else:
        return fork.current_version
```

### `get_domain`

```python
def get_domain(fork: Fork,
               epoch: EpochNumber,
               domain_type: int) -> int:
    """
    Get the domain number that represents the fork meta and signature domain.
    """
    fork_version = get_fork_version(fork, epoch)
    return fork_version * 2**32 + domain_type
```

### `get_bitfield_bit`

```python
def get_bitfield_bit(bitfield: bytes, i: int) -> int:
    """
    Extract the bit in ``bitfield`` at position ``i``.
    """
    return (bitfield[i // 8] >> (7 - (i % 8))) % 2
```

### `verify_bitfield`

```python
def verify_bitfield(bitfield: bytes, committee_size: int) -> bool:
    """
    Verify ``bitfield`` against the ``committee_size``.
    """
    if len(bitfield) != (committee_size + 7) // 8:
        return False

    for i in range(committee_size + 1, committee_size - committee_size % 8 + 8):
        if get_bitfield_bit(bitfield, i) == 0b1:
            return False

    return True
```

### `verify_slashable_attestation`

```python
def verify_slashable_attestation(state: BeaconState, slashable_attestation: SlashableAttestation) -> bool:
    """
    Verify validity of ``slashable_attestation`` fields.
    """
    if slashable_attestation.custody_bitfield != b'\x00' * len(slashable_attestation.custody_bitfield):  # [TO BE REMOVED IN PHASE 1]
        return False

    if len(slashable_attestation.validator_indices) == 0:
        return False

    for i in range(len(slashable_attestation.validator_indices) - 1):
        if slashable_attestation.validator_indices[i] >= slashable_attestation.validator_indices[i + 1]:
            return False

    if not verify_bitfield(slashable_attestation.custody_bitfield, len(slashable_attestation.validator_indices)):
        return False

    if len(slashable_attestation.validator_indices) > MAX_INDICES_PER_SLASHABLE_VOTE:
        return False

    custody_bit_0_indices = []
    custody_bit_1_indices = []
    for i, validator_index in enumerate(slashable_attestation.validator_indices):
        if get_bitfield_bit(slashable_attestation.custody_bitfield, i) == 0b0:
            custody_bit_0_indices.append(validator_index)
        else:
            custody_bit_1_indices.append(validator_index)

    return bls_verify(
        pubkeys=[
            bls_aggregate_pubkeys([state.validator_registry[i].pubkey for i in custody_bit_0_indices]),
            bls_aggregate_pubkeys([state.validator_registry[i].pubkey for i in custody_bit_1_indices]),
        ],
        messages=[
            hash_tree_root(AttestationDataAndCustodyBit(data=slashable_attestation.data, custody_bit=0b0)),
            hash_tree_root(AttestationDataAndCustodyBit(data=slashable_attestation.data, custody_bit=0b1)),
        ],
        signature=slashable_attestation.aggregate_signature,
        domain=get_domain(
            state.fork,
            slot_to_epoch(vote_data.data.slot),
            DOMAIN_ATTESTATION,
        ),
    )
```

### `is_double_vote`

```python
def is_double_vote(attestation_data_1: AttestationData,
                   attestation_data_2: AttestationData) -> bool:
    """
    Check if ``attestation_data_1`` and ``attestation_data_2`` have the same target.
    """
    target_epoch_1 = slot_to_epoch(attestation_data_1.slot)
    target_epoch_2 = slot_to_epoch(attestation_data_2.slot)
    return target_epoch_1 == target_epoch_2
```

### `is_surround_vote`

```python
def is_surround_vote(attestation_data_1: AttestationData,
                     attestation_data_2: AttestationData) -> bool:
    """
    Check if ``attestation_data_1`` surrounds ``attestation_data_2``.
    """
    source_epoch_1 = attestation_data_1.justified_epoch
    source_epoch_2 = attestation_data_2.justified_epoch
    target_epoch_1 = slot_to_epoch(attestation_data_1.slot)
    target_epoch_2 = slot_to_epoch(attestation_data_2.slot)

    return source_epoch_1 < source_epoch_2 and target_epoch_2 < target_epoch_1
```

### `integer_squareroot`

```python
def integer_squareroot(n: int) -> int:
    """
    The largest integer ``x`` such that ``x**2`` is less than or equal to ``n``.
    """
    assert n >= 0
    x = n
    y = (x + 1) // 2
    while y < x:
        x = y
        y = (x + n // x) // 2
    return x
```

### `get_entry_exit_effect_epoch`

```python
def get_entry_exit_effect_epoch(epoch: EpochNumber) -> EpochNumber:
    """
    An entry or exit triggered in the ``epoch`` given by the input takes effect at
    the epoch given by the output.
    """
    return epoch + 1 + ENTRY_EXIT_DELAY
```

### `bls_verify`

`bls_verify` is a function for verifying a BLS signature, defined in the [BLS Signature spec](https://github.com/ethereum/eth2.0-specs/blob/master/specs/bls_signature.md#bls_verify).

### `bls_verify_multiple`

`bls_verify_multiple` is a function for verifying a BLS signature constructed from multiple messages, defined in the [BLS Signature spec](https://github.com/ethereum/eth2.0-specs/blob/master/specs/bls_signature.md#bls_verify_multiple).

### `bls_aggregate_pubkeys`

`bls_aggregate_pubkeys` is a function for aggregating multiple BLS public keys into a single aggregate key, defined in the [BLS Signature spec](https://github.com/ethereum/eth2.0-specs/blob/master/specs/bls_signature.md#bls_aggregate_pubkeys).

### `validate_proof_of_possession`

```python
def validate_proof_of_possession(state: BeaconState,
                                 pubkey: BLSPubkey,
                                 proof_of_possession: BLSSignature,
                                 withdrawal_credentials: Bytes32) -> bool:
    """
    Verify the given ``proof_of_possession``.
    """
    proof_of_possession_data = DepositInput(
        pubkey=pubkey,
        withdrawal_credentials=withdrawal_credentials,
        proof_of_possession=EMPTY_SIGNATURE,
    )

    return bls_verify(
        pubkey=pubkey,
        message=hash_tree_root(proof_of_possession_data),
        signature=proof_of_possession,
        domain=get_domain(
            state.fork,
            get_current_epoch(state),
            DOMAIN_DEPOSIT,
        )
    )
```

### `process_deposit`

Used to add a [validator](#dfn-validator) or top up an existing [validator](#dfn-validator)'s balance by some `deposit` amount:

```python
def process_deposit(state: BeaconState,
                    pubkey: BLSPubkey,
                    amount: Gwei,
                    proof_of_possession: BLSSignature,
                    withdrawal_credentials: Bytes32) -> None:
    """
    Process a deposit from Ethereum 1.0.
    Note that this function mutates ``state``.
    """
    # Validate the given `proof_of_possession`
    assert validate_proof_of_possession(
        state,
        pubkey,
        proof_of_possession,
        withdrawal_credentials,
    )

    validator_pubkeys = [v.pubkey for v in state.validator_registry]

    if pubkey not in validator_pubkeys:
        # Add new validator
        validator = Validator(
            pubkey=pubkey,
            withdrawal_credentials=withdrawal_credentials,
            activation_epoch=FAR_FUTURE_EPOCH,
            exit_epoch=FAR_FUTURE_EPOCH,
            withdrawal_epoch=FAR_FUTURE_EPOCH,
            penalized_epoch=FAR_FUTURE_EPOCH,
            status_flags=0,
        )

        # Note: In phase 2 registry indices that have been withdrawn for a long time will be recycled.
        state.validator_registry.append(validator)
        state.validator_balances.append(amount)
    else:
        # Increase balance by deposit amount
        index = validator_pubkeys.index(pubkey)
        assert state.validator_registry[index].withdrawal_credentials == withdrawal_credentials

        state.validator_balances[index] += amount
```

### Routines for updating validator status

Note: All functions in this section mutate `state`.

#### `activate_validator`

```python
def activate_validator(state: BeaconState, index: ValidatorIndex, is_genesis: bool) -> None:
    """
    Activate the validator of the given ``index``.
    Note that this function mutates ``state``.
    """
    validator = state.validator_registry[index]

    validator.activation_epoch = GENESIS_EPOCH if is_genesis else get_entry_exit_effect_epoch(get_current_epoch(state))
```

#### `initiate_validator_exit`

```python
def initiate_validator_exit(state: BeaconState, index: ValidatorIndex) -> None:
    """
    Initiate the validator of the given ``index``.
    Note that this function mutates ``state``.
    """
    validator = state.validator_registry[index]
    validator.status_flags |= INITIATED_EXIT
```

#### `exit_validator`

```python
def exit_validator(state: BeaconState, index: ValidatorIndex) -> None:
    """
    Exit the validator of the given ``index``.
    Note that this function mutates ``state``.
    """
    validator = state.validator_registry[index]

    # The following updates only occur if not previous exited
    if validator.exit_epoch <= get_entry_exit_effect_epoch(get_current_epoch(state)):
        return

    validator.exit_epoch = get_entry_exit_effect_epoch(get_current_epoch(state))
```

#### `penalize_validator`

```python
def penalize_validator(state: BeaconState, index: ValidatorIndex) -> None:
    """
    Penalize the validator of the given ``index``.
    Note that this function mutates ``state``.
    """
    exit_validator(state, index)
    validator = state.validator_registry[index]
    state.latest_penalized_balances[get_current_epoch(state) % LATEST_PENALIZED_EXIT_LENGTH] += get_effective_balance(state, index)

    whistleblower_index = get_beacon_proposer_index(state, state.slot)
    whistleblower_reward = get_effective_balance(state, index) // WHISTLEBLOWER_REWARD_QUOTIENT
    state.validator_balances[whistleblower_index] += whistleblower_reward
    state.validator_balances[index] -= whistleblower_reward
    validator.penalized_epoch = get_current_epoch(state)
```

#### `prepare_validator_for_withdrawal`

```python
def prepare_validator_for_withdrawal(state: BeaconState, index: ValidatorIndex) -> None:
    """
    Set the validator with the given ``index`` with ``WITHDRAWABLE`` flag.
    Note that this function mutates ``state``.
    """
    validator = state.validator_registry[index]
    validator.status_flags |= WITHDRAWABLE
```

## Ethereum 1.0 deposit contract

The initial deployment phases of Ethereum 2.0 are implemented without consensus changes to Ethereum 1.0. A deposit contract at address `DEPOSIT_CONTRACT_ADDRESS` is added to Ethereum 1.0 for deposits of ETH to the beacon chain. Validator balances will be withdrawable to the shards in phase 2, i.e. when the EVM2.0 is deployed and the shards have state.

### Deposit arguments

The deposit contract has a single `deposit` function which takes as argument a SimpleSerialize'd `DepositInput`.

### Withdrawal credentials

One of the `DepositInput` fields is `withdrawal_credentials`. It is a commitment to credentials for withdrawals to shards. The first byte of `withdrawal_credentials` is a version number. As of now the only expected format is as follows:

* `withdrawal_credentials[:1] == BLS_WITHDRAWAL_PREFIX_BYTE`
* `withdrawal_credentials[1:] == hash(withdrawal_pubkey)[1:]` where `withdrawal_pubkey` is a BLS pubkey

The private key corresponding to `withdrawal_pubkey` will be required to initiate a withdrawal. It can be stored separately until a withdrawal is required, e.g. in cold storage.

### `Deposit` logs

Every Ethereum 1.0 deposit, of size between `MIN_DEPOSIT_AMOUNT` and `MAX_DEPOSIT_AMOUNT`, emits a `Deposit` log for consumption by the beacon chain. The deposit contract does little validation, pushing most of the validator onboarding logic to the beacon chain. In particular, the proof of possession (a BLS12 signature) is not verified by the deposit contract.

### `ChainStart` log

When sufficiently many full deposits have been made the deposit contract emits the `ChainStart` log. The beacon chain state may then be initialized by calling the `get_initial_beacon_state` function (defined below) where:

* `genesis_time` equals `time` in the `ChainStart` log
* `latest_eth1_data.deposit_root` equals `deposit_root` in the `ChainStart` log, and `latest_eth1_data.block_hash` equals the hash of the block that included the log
* `initial_validator_deposits` is a list of `Deposit` objects built according to the `Deposit` logs up to the deposit that triggered the `ChainStart` log, processed in the order in which they were emitted (oldest to newest)

### Vyper code

```python
## compiled with v0.1.0-beta.6 ##

MIN_DEPOSIT_AMOUNT: constant(uint256) = 1000000000  # Gwei
MAX_DEPOSIT_AMOUNT: constant(uint256) = 32000000000  # Gwei
GWEI_PER_ETH: constant(uint256) = 1000000000  # 10**9
CHAIN_START_FULL_DEPOSIT_THRESHOLD: constant(uint256) = 16384  # 2**14
DEPOSIT_CONTRACT_TREE_DEPTH: constant(uint256) = 32
TWO_TO_POWER_OF_TREE_DEPTH: constant(uint256) = 4294967296  # 2**32
SECONDS_PER_DAY: constant(uint256) = 86400

Deposit: event({previous_deposit_root: bytes32, data: bytes[2064], merkle_tree_index: bytes[8]})
ChainStart: event({deposit_root: bytes32, time: bytes[8]})

deposit_tree: map(uint256, bytes32)
deposit_count: uint256
full_deposit_count: uint256

@payable
@public
def deposit(deposit_input: bytes[2048]):
    assert msg.value >= as_wei_value(MIN_DEPOSIT_AMOUNT, "gwei")
    assert msg.value <= as_wei_value(MAX_DEPOSIT_AMOUNT, "gwei")

    index: uint256 = self.deposit_count + TWO_TO_POWER_OF_TREE_DEPTH
    deposit_amount: bytes[8] = slice(concat("", convert(msg.value / GWEI_PER_ETH, bytes32)), start=24, len=8)
    deposit_timestamp: bytes[8] = slice(concat("", convert(block.timestamp, bytes32)), start=24, len=8)
    deposit_data: bytes[2064] = concat(deposit_amount, deposit_timestamp, deposit_input)
    merkle_tree_index: bytes[8] = slice(concat("", convert(index, bytes32)), start=24, len=8)

    log.Deposit(self.deposit_tree[1], deposit_data, merkle_tree_index)

    # add deposit to merkle tree
    self.deposit_tree[index] = sha3(deposit_data)
    for i in range(DEPOSIT_CONTRACT_TREE_DEPTH):
        index /= 2
        self.deposit_tree[index] = sha3(concat(self.deposit_tree[index * 2], self.deposit_tree[index * 2 + 1]))

    self.deposit_count += 1
    if msg.value == as_wei_value(MAX_DEPOSIT_AMOUNT, "gwei"):
        self.full_deposit_count += 1
        if self.full_deposit_count == CHAIN_START_FULL_DEPOSIT_THRESHOLD:
            timestamp_day_boundary: uint256 = as_unitless_number(block.timestamp) - as_unitless_number(block.timestamp) % SECONDS_PER_DAY + SECONDS_PER_DAY
            chainstart_time: bytes[8] = slice(concat("", convert(timestamp_day_boundary, bytes32)), start=24, len=8)
            log.ChainStart(self.deposit_tree[1], chainstart_time)

@public
@constant
def get_deposit_root() -> bytes32:
    return self.deposit_tree[1]

@public
@constant
def get_branch(leaf: uint256) -> bytes32[32]: # size is DEPOSIT_CONTRACT_TREE_DEPTH (symbolic const not supported)
    branch: bytes32[32] # size is DEPOSIT_CONTRACT_TREE_DEPTH
    index: uint256 = leaf + TWO_TO_POWER_OF_TREE_DEPTH
    for i in range(DEPOSIT_CONTRACT_TREE_DEPTH):
        branch[i] = self.deposit_tree[bitwise_xor(index, 1)]
        index /= 2
    return branch
```

## On startup

A valid block with slot `GENESIS_SLOT` (a "genesis block") has the following values. Other validity rules (e.g. requiring a signature) do not apply.

```python
{
    slot=GENESIS_SLOT,
    parent_root=ZERO_HASH,
    state_root=STARTUP_STATE_ROOT,
    randao_reveal=EMPTY_SIGNATURE,
    eth1_data=Eth1Data(
        deposit_root=ZERO_HASH,
        block_hash=ZERO_HASH
    ),
    signature=EMPTY_SIGNATURE,
    body=BeaconBlockBody(
        proposer_slashings=[],
        attester_slashings=[],
        attestations=[],
        deposits=[],
        exits=[],
    ),
}
```

`STARTUP_STATE_ROOT` (in the above "genesis block") is generated from the `get_initial_beacon_state` function below. When enough full deposits have been made to the deposit contract and the `ChainStart` log has been emitted, `get_initial_beacon_state` will execute to compute the `hash_tree_root` of `BeaconState`.

```python
def get_initial_beacon_state(initial_validator_deposits: List[Deposit],
                             genesis_time: int,
                             latest_eth1_data: Eth1Data) -> BeaconState:
    """
    Get the initial ``BeaconState``.
    """
    state = BeaconState(
        # Misc
        slot=GENESIS_SLOT,
        genesis_time=genesis_time,
        fork=Fork(
            previous_version=GENESIS_FORK_VERSION,
            current_version=GENESIS_FORK_VERSION,
            epoch=GENESIS_EPOCH,
        ),

        # Validator registry
        validator_registry=[],
        validator_balances=[],
        validator_registry_update_epoch=GENESIS_EPOCH,

        # Randomness and committees
        latest_randao_mixes=[ZERO_HASH for _ in range(LATEST_RANDAO_MIXES_LENGTH)],
        previous_epoch_start_shard=GENESIS_START_SHARD,
        current_epoch_start_shard=GENESIS_START_SHARD,
        previous_calculation_epoch=GENESIS_EPOCH,
        current_calculation_epoch=GENESIS_EPOCH,
        previous_epoch_seed=ZERO_HASH,
        current_epoch_seed=ZERO_HASH,

        # Finality
        previous_justified_epoch=GENESIS_EPOCH,
        justified_epoch=GENESIS_EPOCH,
        justification_bitfield=0,
        finalized_epoch=GENESIS_EPOCH,

        # Recent state
        latest_crosslinks=[Crosslink(epoch=GENESIS_EPOCH, shard_block_root=ZERO_HASH) for _ in range(SHARD_COUNT)],
        latest_block_roots=[ZERO_HASH for _ in range(LATEST_BLOCK_ROOTS_LENGTH)],
        latest_index_roots=[ZERO_HASH for _ in range(LATEST_INDEX_ROOTS_LENGTH)],
        latest_penalized_balances=[0 for _ in range(LATEST_PENALIZED_EXIT_LENGTH)],
        latest_attestations=[],
        batched_block_roots=[],

        # Ethereum 1.0 chain data
        latest_eth1_data=latest_eth1_data,
        eth1_data_votes=[],
    )

    # Process initial deposits
    for deposit in initial_validator_deposits:
        process_deposit(
            state=state,
            pubkey=deposit.deposit_data.deposit_input.pubkey,
            amount=deposit.deposit_data.amount,
            proof_of_possession=deposit.deposit_data.deposit_input.proof_of_possession,
            withdrawal_credentials=deposit.deposit_data.deposit_input.withdrawal_credentials,
        )

    # Process initial activations
    for validator_index, _ in enumerate(state.validator_registry):
        if get_effective_balance(state, validator_index) >= MAX_DEPOSIT_AMOUNT:
            activate_validator(state, validator_index, is_genesis=True)

    state.latest_index_roots[GENESIS_EPOCH % LATEST_INDEX_ROOTS_LENGTH] = hash_tree_root(get_active_validator_indices(state.validator_registry, GENESIS_EPOCH))
    state.current_epoch_seed = generate_seed(state, GENESIS_EPOCH)

    return state
```

## Beacon chain processing

The beacon chain is the system chain for Ethereum 2.0. The main responsibilities of the beacon chain are:

* Store and maintain the registry of [validators](#dfn-validator)
* Process crosslinks (see above)
* Process its per-block consensus, as well as the finality gadget

Processing the beacon chain is similar to processing the Ethereum 1.0 chain. Clients download and process blocks, and maintain a view of what is the current "canonical chain", terminating at the current "head". However, because of the beacon chain's relationship with Ethereum 1.0, and because it is a proof-of-stake chain, there are differences.

For a beacon chain block, `block`, to be processed by a node, the following conditions must be met:

* The parent block with root `block.parent_root` has been processed and accepted.
* An Ethereum 1.0 block pointed to by the `state.latest_eth1_data.block_hash` has been processed and accepted.
* The node's local clock time is greater than or equal to `state.genesis_time + block.slot * SLOT_DURATION`.

If these conditions are not met, the client should delay processing the beacon block until the conditions are all satisfied.

Beacon block production is significantly different because of the proof of stake mechanism. A client simply checks what it thinks is the canonical chain when it should create a block, and looks up what its slot number is; when the slot arrives, it either proposes or attests to a block as required. Note that this requires each node to have a clock that is roughly (i.e. within `SLOT_DURATION` seconds) synchronized with the other nodes.

### Beacon chain fork choice rule

The beacon chain fork choice rule is a hybrid that combines justification and finality with Latest Message Driven (LMD) Greediest Heaviest Observed SubTree (GHOST). At any point in time a [validator](#dfn-validator) `v` subjectively calculates the beacon chain head as follows.

* Abstractly define `Store` as the type of storage object for the chain data and `store` be the set of attestations and blocks that the [validator](#dfn-validator) `v` has observed and verified (in particular, block ancestors must be recursively verified). Attestations not yet included in any chain are still included in `store`.
* Let `finalized_head` be the finalized block with the highest epoch. (A block `B` is finalized if there is a descendant of `B` in `store` the processing of which sets `B` as finalized.)
* Let `justified_head` be the descendant of `finalized_head` with the highest epoch that has been justified for at least 1 epoch. (A block `B` is justified if there is a descendant of `B` in `store` the processing of which sets `B` as justified.) If no such descendant exists set `justified_head` to `finalized_head`.
* Let `get_ancestor(store: Store, block: BeaconBlock, slot: SlotNumber) -> BeaconBlock` be the ancestor of `block` with slot number `slot`. The `get_ancestor` function can be defined recursively as:

```python
def get_ancestor(store: Store, block: BeaconBlock, slot: SlotNumber) -> BeaconBlock:
    """
    Get the ancestor of ``block`` with slot number ``slot``; return ``None`` if not found.
    """
    if block.slot == slot:
        return block
    elif block.slot < slot:
        return None
    else:
        return get_ancestor(store, store.get_parent(block), slot)
```

* Let `get_latest_attestation(store: Store, validator: Validator) -> Attestation` be the attestation with the highest slot number in `store` from `validator`. If several such attestations exist, use the one the [validator](#dfn-validator) `v` observed first.
* Let `get_latest_attestation_target(store: Store, validator: Validator) -> BeaconBlock` be the target block in the attestation `get_latest_attestation(store, validator)`.
* Let `get_children(store: Store, block: BeaconBlock) -> List[BeaconBlock]` returns the child blocks of the given `block`.
* Let `justified_head_state` be the resulting `BeaconState` object from processing the chain up to the `justified_head`.
* The `head` is `lmd_ghost(store, justified_head_state, justified_head)` where the function `lmd_ghost` is defined below. Note that the implementation below is suboptimal; there are implementations that compute the head in time logarithmic in slot count.

```python
def lmd_ghost(store: Store, start_state: BeaconState, start_block: BeaconBlock) -> BeaconBlock:
    """
    Execute the LMD-GHOST algorithm to find the head ``BeaconBlock``.
    """
    validators = start_state.validator_registry
    active_validators = [
        validators[i]
        for i in get_active_validator_indices(validators, start_state.slot)
    ]
    attestation_targets = [
        get_latest_attestation_target(store, validator)
        for validator in active_validators
    ]

    def get_vote_count(block: BeaconBlock) -> int:
        return len([
            target
            for target in attestation_targets
            if get_ancestor(store, target, block.slot) == block
        ])

    head = start_block
    while 1:
        children = get_children(store, head)
        if len(children) == 0:
            return head
        head = max(children, key=get_vote_count)
```

## Beacon chain state transition function

We now define the state transition function. At a high level the state transition is made up of three parts:

1. The per-slot transitions, which happens at the start of every slot.
2. The per-block transitions, which happens at every block.
3. The per-epoch transitions, which happens at the end of the last slot of every epoch (i.e. `(state.slot + 1) % EPOCH_LENGTH == 0`).

The per-slot transitions focus on the slot counter and block roots records updates; the per-block transitions generally focus on verifying aggregate signatures and saving temporary records relating to the per-block activity in the `BeaconState`; the per-epoch transitions focus on the [validator](#dfn-validator) registry, including adjusting balances and activating and exiting [validators](#dfn-validator), as well as processing crosslinks and managing block justification/finalization.

_Note_: If there are skipped slots between a block and its parent block, run the steps in the [per-slot](#per-slot-processing) and [per-epoch](#per-epoch-processing) sections once for each skipped slot and then once for the slot containing the new block.

### Per-slot processing

Below are the processing steps that happen at every slot.

#### Slot

* Set `state.slot += 1`.

#### Block roots

* Let `previous_block_root` be the `tree_hash_root` of the previous beacon block processed in the chain.
* Set `state.latest_block_roots[(state.slot - 1) % LATEST_BLOCK_ROOTS_LENGTH] = previous_block_root`.
* If `state.slot % LATEST_BLOCK_ROOTS_LENGTH == 0` append `merkle_root(state.latest_block_roots)` to `state.batched_block_roots`.

### Per-block processing

Below are the processing steps that happen at every `block`.

#### Slot

* Verify that `block.slot == state.slot`.

#### Proposer signature

* Let `block_without_signature_root` be the `hash_tree_root` of `block` where `block.signature` is set to `EMPTY_SIGNATURE`.
* Let `proposal_root = hash_tree_root(ProposalSignedData(state.slot, BEACON_CHAIN_SHARD_NUMBER, block_without_signature_root))`.
* Verify that `bls_verify(pubkey=state.validator_registry[get_beacon_proposer_index(state, state.slot)].pubkey, message=proposal_root, signature=block.signature, domain=get_domain(state.fork, get_current_epoch(state), DOMAIN_PROPOSAL))`.

#### RANDAO

* Let `proposer = state.validator_registry[get_beacon_proposer_index(state, state.slot)]`.
* Verify that `bls_verify(pubkey=proposer.pubkey, message=int_to_bytes32(get_current_epoch(state)), signature=block.randao_reveal, domain=get_domain(state.fork, get_current_epoch(state), DOMAIN_RANDAO))`.
* Set `state.latest_randao_mixes[get_current_epoch(state) % LATEST_RANDAO_MIXES_LENGTH] = xor(get_randao_mix(state, get_current_epoch(state)), hash(block.randao_reveal))`.

#### Eth1 data

* If `block.eth1_data` equals `eth1_data_vote.eth1_data` for some `eth1_data_vote` in `state.eth1_data_votes`, set `eth1_data_vote.vote_count += 1`.
* Otherwise, append to `state.eth1_data_votes` a new `Eth1DataVote(eth1_data=block.eth1_data, vote_count=1)`.

#### Operations

##### Proposer slashings

Verify that `len(block.body.proposer_slashings) <= MAX_PROPOSER_SLASHINGS`.

For each `proposer_slashing` in `block.body.proposer_slashings`:

* Let `proposer = state.validator_registry[proposer_slashing.proposer_index]`.
* Verify that `proposer_slashing.proposal_data_1.slot == proposer_slashing.proposal_data_2.slot`.
* Verify that `proposer_slashing.proposal_data_1.shard == proposer_slashing.proposal_data_2.shard`.
* Verify that `proposer_slashing.proposal_data_1.block_root != proposer_slashing.proposal_data_2.block_root`.
* Verify that `proposer.penalized_epoch > get_current_epoch(state)`.
* Verify that `bls_verify(pubkey=proposer.pubkey, message=hash_tree_root(proposer_slashing.proposal_data_1), signature=proposer_slashing.proposal_signature_1, domain=get_domain(state.fork, slot_to_epoch(proposer_slashing.proposal_data_1.slot), DOMAIN_PROPOSAL))`.
* Verify that `bls_verify(pubkey=proposer.pubkey, message=hash_tree_root(proposer_slashing.proposal_data_2), signature=proposer_slashing.proposal_signature_2, domain=get_domain(state.fork, slot_to_epoch(proposer_slashing.proposal_data_2.slot), DOMAIN_PROPOSAL))`.
* Run `penalize_validator(state, proposer_slashing.proposer_index)`.

##### Attester slashings

Verify that `len(block.body.attester_slashings) <= MAX_ATTESTER_SLASHINGS`.

For each `attester_slashing` in `block.body.attester_slashings`:

* Let `slashable_attestation_1 = attester_slashing.slashable_attestation_1`.
* Let `slashable_attestation_2 = attester_slashing.slashable_attestation_2`.
* Verify that `slashable_attestation_1.data != slashable_attestation_2.data`.
* Verify that `is_double_vote(slashable_attestation_1.data, slashable_attestation_2.data)` or `is_surround_vote(slashable_attestation_1.data, slashable_attestation_2.data)`.
* Verify that `verify_slashable_attestation(state, slashable_attestation_1)`.
* Verify that `verify_slashable_attestation(state, slashable_attestation_2)`.
* Let `slashable_indices = [index for index in slashable_attestation_1.validator_indices if index in slashable_attestation_2.validator_indices and state.validator_registry[index].penalized_epoch > get_current_epoch(state)]`.
* Verify that `len(slashable_indices) >= 1`.
* Run `penalize_validator(state, index)` for each `index` in `slashable_indices`.

##### Attestations

Verify that `len(block.body.attestations) <= MAX_ATTESTATIONS`.

For each `attestation` in `block.body.attestations`:

* Verify that `attestation.data.slot <= state.slot - MIN_ATTESTATION_INCLUSION_DELAY < attestation.data.slot + EPOCH_LENGTH`.
* Verify that `attestation.data.justified_epoch` is equal to `state.justified_epoch if attestation.data.slot >= get_epoch_start_slot(get_current_epoch(state)) else state.previous_justified_epoch`.
* Verify that `attestation.data.justified_block_root` is equal to `get_block_root(state, get_epoch_start_slot(attestation.data.justified_epoch))`.
* Verify that either `attestation.data.latest_crosslink_root` or `attestation.data.shard_block_root` equals `state.latest_crosslinks[shard].shard_block_root`.
* Verify bitfields and aggregate signature:

```python
    assert attestation.custody_bitfield == b'\x00' * len(attestation.custody_bitfield)  # [TO BE REMOVED IN PHASE 1]
    assert attestation.aggregation_bitfield != b'\x00' * len(attestation.aggregation_bitfield)

    for i in range(len(crosslink_committee)):
        if get_bitfield_bit(attestation.aggregation_bitfield, i) == 0b0:
            assert get_bitfield_bit(attestation.custody_bitfield, i) == 0b0

    participants = get_attestation_participants(state, attestation.data, attestation.aggregation_bitfield)
    custody_bit_1_participants = get_attestation_participants(state, attestation.data, attestation.custody_bitfield)
    custody_bit_0_participants = [i in participants for i not in custody_bit_1_participants]

    assert bls_verify_multiple(
        pubkeys=[
            bls_aggregate_pubkeys([state.validator_registry[i].pubkey for i in custody_bit_0_participants]),
            bls_aggregate_pubkeys([state.validator_registry[i].pubkey for i in custody_bit_1_participants]),
        ],
        messages=[
            hash_tree_root(AttestationDataAndCustodyBit(data=attestation.data, custody_bit=0b0)),
            hash_tree_root(AttestationDataAndCustodyBit(data=attestation.data, custody_bit=0b1)),
        ],
        signature=attestation.aggregate_signature,
        domain=get_domain(state.fork, slot_to_epoch(attestation.data.slot), DOMAIN_ATTESTATION),
    )
```

* [TO BE REMOVED IN PHASE 1] Verify that `attestation.data.shard_block_root == ZERO_HASH`.
* Append `PendingAttestation(data=attestation.data, aggregation_bitfield=attestation.aggregation_bitfield, custody_bitfield=attestation.custody_bitfield, inclusion_slot=state.slot)` to `state.latest_attestations`.

##### Deposits

Verify that `len(block.body.deposits) <= MAX_DEPOSITS`.

[TODO: add logic to ensure that deposits from 1.0 chain are processed in order]
[TODO: update the call to `verify_merkle_branch` below if it needs to change after we process deposits in order]

For each `deposit` in `block.body.deposits`:

* Let `serialized_deposit_data` be the serialized form of `deposit.deposit_data`. It should be 8 bytes for `deposit_data.amount` followed by 8 bytes for `deposit_data.timestamp` and then the `DepositInput` bytes. That is, it should match `deposit_data` in the [Ethereum 1.0 deposit contract](#ethereum-10-deposit-contract) of which the hash was placed into the Merkle tree.
* Verify that `verify_merkle_branch(hash(serialized_deposit_data), deposit.branch, DEPOSIT_CONTRACT_TREE_DEPTH, deposit.index, state.latest_eth1_data.deposit_root)` is `True`.

```python
def verify_merkle_branch(leaf: Bytes32, branch: List[Bytes32], depth: int, index: int, root: Bytes32) -> bool:
    """
    Verify that the given ``leaf`` is on the merkle branch ``branch``.
    """
    value = leaf
    for i in range(depth):
        if index // (2**i) % 2:
            value = hash(branch[i] + value)
        else:
            value = hash(value + branch[i])
    return value == root
```

* Run the following:

```python
process_deposit(
    state=state,
    pubkey=deposit.deposit_data.deposit_input.pubkey,
    amount=deposit.deposit_data.amount,
    proof_of_possession=deposit.deposit_data.deposit_input.proof_of_possession,
    withdrawal_credentials=deposit.deposit_data.deposit_input.withdrawal_credentials,
)
```

##### Exits

Verify that `len(block.body.exits) <= MAX_EXITS`.

For each `exit` in `block.body.exits`:

* Let `validator = state.validator_registry[exit.validator_index]`.
* Verify that `validator.exit_epoch > get_entry_exit_effect_epoch(get_current_epoch(state))`.
* Verify that `get_current_epoch(state) >= exit.epoch`.
* Let `exit_message = hash_tree_root(Exit(epoch=exit.epoch, validator_index=exit.validator_index, signature=EMPTY_SIGNATURE))`.
* Verify that `bls_verify(pubkey=validator.pubkey, message=exit_message, signature=exit.signature, domain=get_domain(state.fork, exit.epoch, DOMAIN_EXIT))`.
* Run `initiate_validator_exit(state, exit.validator_index)`.

### Per-epoch processing

The steps below happen when `(state.slot + 1) % EPOCH_LENGTH == 0`.

#### Helpers

* Let `current_epoch = get_current_epoch(state)`.
* Let `previous_epoch = current_epoch - 1 if current_epoch > GENESIS_EPOCH else current_epoch`.
* Let `next_epoch = current_epoch + 1`.

[Validators](#dfn-Validator) attesting during the current epoch:

* Let `current_total_balance = sum([get_effective_balance(state, i) for i in get_active_validator_indices(state.validator_registry, current_epoch)])`.
* Let `current_epoch_attestations = [a for a in state.latest_attestations if current_epoch == slot_to_epoch(a.data.slot)]`. (Note: this is the set of attestations of slots in the epoch `current_epoch`, _not_ attestations that got included in the chain during the epoch `current_epoch`.)
* Validators justifying the epoch boundary block at the start of the current epoch:
  * Let `current_epoch_boundary_attestations = [a for a in current_epoch_attestations if a.data.epoch_boundary_root == get_block_root(state, get_epoch_start_slot(current_epoch)) and a.data.justified_epoch == state.justified_epoch]`.
  * Let `current_epoch_boundary_attester_indices` be the union of the [validator](#dfn-validator) index sets given by `[get_attestation_participants(state, a.data, a.aggregation_bitfield) for a in current_epoch_boundary_attestations]`.
  * Let `current_epoch_boundary_attesting_balance = sum([get_effective_balance(state, i) for i in current_epoch_boundary_attester_indices])`.

[Validators](#dfn-Validator) attesting during the previous epoch:

* Let `previous_total_balance = sum([get_effective_balance(state, i) for i in get_active_validator_indices(state.validator_registry, previous_epoch)])`.
* Validators that made an attestation during the previous epoch:
  * Let `previous_epoch_attestations = [a for a in state.latest_attestations if previous_epoch == slot_to_epoch(a.data.slot)]`.
  * Let `previous_epoch_attester_indices` be the union of the validator index sets given by `[get_attestation_participants(state, a.data, a.aggregation_bitfield) for a in previous_epoch_attestations]`.
* Validators targeting the previous justified slot:
  * Let `previous_epoch_justified_attestations = [a for a in current_epoch_attestations + previous_epoch_attestations if a.data.justified_epoch == state.previous_justified_epoch]`.
  * Let `previous_epoch_justified_attester_indices` be the union of the validator index sets given by `[get_attestation_participants(state, a.data, a.aggregation_bitfield) for a in previous_epoch_justified_attestations]`.
  * Let `previous_epoch_justified_attesting_balance = sum([get_effective_balance(state, i) for i in previous_epoch_justified_attester_indices])`.
* Validators justifying the epoch boundary block at the start of the previous epoch:
  * Let `previous_epoch_boundary_attestations = [a for a in previous_epoch_justified_attestations if a.data.epoch_boundary_root == get_block_root(state, get_epoch_start_slot(previous_epoch))]`.
  * Let `previous_epoch_boundary_attester_indices` be the union of the validator index sets given by `[get_attestation_participants(state, a.data, a.aggregation_bitfield) for a in previous_epoch_boundary_attestations]`.
  * Let `previous_epoch_boundary_attesting_balance = sum([get_effective_balance(state, i) for i in previous_epoch_boundary_attester_indices])`.
* Validators attesting to the expected beacon chain head during the previous epoch:
  * Let `previous_epoch_head_attestations = [a for a in previous_epoch_attestations if a.data.beacon_block_root == get_block_root(state, a.data.slot)]`.
  * Let `previous_epoch_head_attester_indices` be the union of the validator index sets given by `[get_attestation_participants(state, a.data, a.aggregation_bitfield) for a in previous_epoch_head_attestations]`.
  * Let `previous_epoch_head_attesting_balance = sum([get_effective_balance(state, i) for i in previous_epoch_head_attester_indices])`.

**Note**: `previous_total_balance` and `previous_epoch_boundary_attesting_balance` balance might be marginally different than the actual balances during previous epoch transition. Due to the tight bound on validator churn each epoch and small per-epoch rewards/penalties, the potential balance difference is very low and only marginally affects consensus safety.

For every `slot in range(get_epoch_start_slot(previous_epoch), get_epoch_start_slot(next_epoch))`, let `crosslink_committees_at_slot = get_crosslink_committees_at_slot(state, slot)`. For every `(crosslink_committee, shard)` in `crosslink_committees_at_slot`, compute:

* Let `shard_block_root` be `state.latest_crosslinks[shard].shard_block_root`
* Let `attesting_validator_indices(crosslink_committee, shard_block_root)` be the union of the [validator](#dfn-validator) index sets given by `[get_attestation_participants(state, a.data, a.aggregation_bitfield) for a in current_epoch_attestations + previous_epoch_attestations if a.data.shard == shard and a.data.shard_block_root == shard_block_root]`.
* Let `winning_root(crosslink_committee)` be equal to the value of `shard_block_root` such that `sum([get_effective_balance(state, i) for i in attesting_validator_indices(crosslink_committee, shard_block_root)])` is maximized (ties broken by favoring lower `shard_block_root` values).
* Let `attesting_validators(crosslink_committee)` be equal to `attesting_validator_indices(crosslink_committee, winning_root(crosslink_committee))` for convenience.
* Let `total_attesting_balance(crosslink_committee) = sum([get_effective_balance(state, i) for i in attesting_validators(crosslink_committee)])`.
* Let `total_balance(crosslink_committee) = sum([get_effective_balance(state, i) for i in crosslink_committee])`.

Define the following helpers to process attestation inclusion rewards and inclusion distance reward/penalty. For every attestation `a` in `previous_epoch_attestations`:

* Let `inclusion_slot(state, index) = a.inclusion_slot` for the attestation `a` where `index` is in `get_attestation_participants(state, a.data, a.aggregation_bitfield)`. If multiple attestations are applicable, the attestation with lowest `inclusion_slot` is considered.
* Let `inclusion_distance(state, index) = a.inclusion_slot - a.data.slot` where `a` is the above attestation.

#### Eth1 data

If `next_epoch % ETH1_DATA_VOTING_PERIOD == 0`:

* If `eth1_data_vote.vote_count * 2 > ETH1_DATA_VOTING_PERIOD * EPOCH_LENGTH` for some `eth1_data_vote` in `state.eth1_data_votes` (ie. more than half the votes in this voting period were for that value), set `state.latest_eth1_data = eth1_data_vote.eth1_data`.
* Set `state.eth1_data_votes = []`.

#### Justification

First, update the justification bitfield:

* Let `new_justified_epoch = state.justified_epoch`.
* Set `state.justification_bitfield = state.justification_bitfield << 1`.
* Set `state.justification_bitfield |= 2` and `new_justified_epoch = previous_epoch` if `3 * previous_epoch_boundary_attesting_balance >= 2 * previous_total_balance`.
* Set `state.justification_bitfield |= 1` and `new_justified_epoch = current_epoch` if `3 * current_epoch_boundary_attesting_balance >= 2 * current_total_balance`.

Next, update last finalized epoch if possible:

* Set `state.finalized_epoch = state.previous_justified_epoch` if `(state.justification_bitfield >> 1) % 8 == 0b111 and state.previous_justified_epoch == previous_epoch - 2`.
* Set `state.finalized_epoch = state.previous_justified_epoch` if `(state.justification_bitfield >> 1) % 4 == 0b11 and state.previous_justified_epoch == previous_epoch - 1`.
* Set `state.finalized_epoch = state.justified_epoch` if `(state.justification_bitfield >> 0) % 8 == 0b111 and state.justified_epoch == previous_epoch - 1`.
* Set `state.finalized_epoch = state.justified_epoch` if `(state.justification_bitfield >> 0) % 4 == 0b11 and state.justified_epoch == previous_epoch`.

Finally, update the following:

* Set `state.previous_justified_epoch = state.justified_epoch`.
* Set `state.justified_epoch = new_justified_epoch`.

#### Crosslinks

For every `slot in range(get_epoch_start_slot(previous_epoch), get_epoch_start_slot(next_epoch))`, let `crosslink_committees_at_slot = get_crosslink_committees_at_slot(state, slot)`. For every `(crosslink_committee, shard)` in `crosslink_committees_at_slot`, compute:

* Set `state.latest_crosslinks[shard] = Crosslink(epoch=current_epoch, shard_block_root=winning_root(crosslink_committee))` if `3 * total_attesting_balance(crosslink_committee) >= 2 * total_balance(crosslink_committee)`.

#### Rewards and penalties

First, we define some additional helpers:

* Let `base_reward_quotient = integer_squareroot(previous_total_balance) // BASE_REWARD_QUOTIENT`.
* Let `base_reward(state, index) = get_effective_balance(state, index) // base_reward_quotient // 5` for any validator with the given `index`.
* Let `inactivity_penalty(state, index, epochs_since_finality) = base_reward(state, index) + get_effective_balance(state, index) * epochs_since_finality // INACTIVITY_PENALTY_QUOTIENT // 2` for any validator with the given `index`.

##### Justification and finalization

Note: When applying penalties in the following balance recalculations implementers should make sure the `uint64` does not underflow.

* Let `epochs_since_finality = next_epoch - state.finalized_epoch`.

Case 1: `epochs_since_finality <= 4`:

* Expected FFG source:
  * Any [validator](#dfn-validator) `index` in `previous_epoch_justified_attester_indices` gains `base_reward(state, index) * previous_epoch_justified_attesting_balance // previous_total_balance`.
  * Any [active validator](#dfn-active-validator) `index` not in `previous_epoch_justified_attester_indices` loses `base_reward(state, index)`.
* Expected FFG target:
  * Any [validator](#dfn-validator) `index` in `previous_epoch_boundary_attester_indices` gains `base_reward(state, index) * previous_epoch_boundary_attesting_balance // previous_total_balance`.
  * Any [active validator](#dfn-active-validator) `index` not in `previous_epoch_boundary_attester_indices` loses `base_reward(state, index)`.
* Expected beacon chain head:
  * Any [validator](#dfn-validator) `index` in `previous_epoch_head_attester_indices` gains `base_reward(state, index) * previous_epoch_head_attesting_balance // previous_total_balance)`.
  * Any [active validator](#dfn-active-validator) `index` not in `previous_epoch_head_attester_indices` loses `base_reward(state, index)`.
* Inclusion distance:
  * Any [validator](#dfn-validator) `index` in `previous_epoch_attester_indices` gains `base_reward(state, index) * MIN_ATTESTATION_INCLUSION_DELAY // inclusion_distance(state, index)`

Case 2: `epochs_since_finality > 4`:

* Any [active validator](#dfn-active-validator) `index` not in `previous_epoch_justified_attester_indices`, loses `inactivity_penalty(state, index, epochs_since_finality)`.
* Any [active validator](#dfn-active-validator) `index` not in `previous_epoch_boundary_attester_indices`, loses `inactivity_penalty(state, index, epochs_since_finality)`.
* Any [active validator](#dfn-active-validator) `index` not in `previous_epoch_head_attester_indices`, loses `base_reward(state, index)`.
* Any [active_validator](#dfn-active-validator) `index` with `validator.penalized_epoch <= current_epoch`, loses `2 * inactivity_penalty(state, index, epochs_since_finality) + base_reward(state, index)`.
* Any [validator](#dfn-validator) `index` in `previous_epoch_attester_indices` loses `base_reward(state, index) - base_reward(state, index) * MIN_ATTESTATION_INCLUSION_DELAY // inclusion_distance(state, index)`

##### Attestation inclusion

For each `index` in `previous_epoch_attester_indices`, we determine the proposer `proposer_index = get_beacon_proposer_index(state, inclusion_slot(state, index))` and set `state.validator_balances[proposer_index] += base_reward(state, index) // INCLUDER_REWARD_QUOTIENT`.

##### Crosslinks

For every `slot in range(get_epoch_start_slot(previous_epoch), get_epoch_start_slot(current_epoch))`:

* Let `crosslink_committees_at_slot = get_crosslink_committees_at_slot(state, slot)`.
* For every `(crosslink_committee, shard)` in `crosslink_committees_at_slot`:
    * If `index in attesting_validators(crosslink_committee)`, `state.validator_balances[index] += base_reward(state, index) * total_attesting_balance(crosslink_committee) // total_balance(crosslink_committee))`.
    * If `index not in attesting_validators(crosslink_committee)`, `state.validator_balances[index] -= base_reward(state, index)`.

#### Ejections

* Run `process_ejections(state)`.

```python
def process_ejections(state: BeaconState) -> None:
    """
    Iterate through the validator registry
    and eject active validators with balance below ``EJECTION_BALANCE``.
    """
    for index in get_active_validator_indices(state.validator_registry, current_epoch(state)):
        if state.validator_balances[index] < EJECTION_BALANCE:
            exit_validator(state, index)
```

#### Validator registry and shuffling seed data

First, update the following:

* Set `state.previous_calculation_epoch = state.current_calculation_epoch`.
* Set `state.previous_epoch_start_shard = state.current_epoch_start_shard`.
* Set `state.previous_epoch_seed = state.current_epoch_seed`.
* Set `state.latest_index_roots[next_epoch % LATEST_INDEX_ROOTS_LENGTH] = hash_tree_root(get_active_validator_indices(state, next_epoch))`.

If the following are satisfied:

* `state.finalized_epoch > state.validator_registry_update_epoch`
* `state.latest_crosslinks[shard].epoch > state.validator_registry_update_epoch` for every shard number `shard` in `[(state.current_epoch_start_shard + i) % SHARD_COUNT for i in range(get_current_epoch_committee_count(state))]` (that is, for every shard in the current committees)

update the validator registry and associated fields by running

```python
def update_validator_registry(state: BeaconState) -> None:
    """
    Update validator registry.
    Note that this function mutates ``state``.
    """
    current_epoch = get_current_epoch(state)
    # The active validators
    active_validator_indices = get_active_validator_indices(state.validator_registry, current_epoch)
    # The total effective balance of active validators
    total_balance = sum([get_effective_balance(state, i) for i in active_validator_indices])

    # The maximum balance churn in Gwei (for deposits and exits separately)
    max_balance_churn = max(
        MAX_DEPOSIT_AMOUNT,
        total_balance // (2 * MAX_BALANCE_CHURN_QUOTIENT)
    )

    # Activate validators within the allowable balance churn
    balance_churn = 0
    for index, validator in enumerate(state.validator_registry):
        if validator.activation_epoch > get_entry_exit_effect_epoch(current_epoch) and state.validator_balances[index] >= MAX_DEPOSIT_AMOUNT:
            # Check the balance churn would be within the allowance
            balance_churn += get_effective_balance(state, index)
            if balance_churn > max_balance_churn:
                break

            # Activate validator
            activate_validator(state, index, is_genesis=False)

    # Exit validators within the allowable balance churn
    balance_churn = 0
    for index, validator in enumerate(state.validator_registry):
        if validator.exit_epoch > get_entry_exit_effect_epoch(current_epoch) and validator.status_flags & INITIATED_EXIT:
            # Check the balance churn would be within the allowance
            balance_churn += get_effective_balance(state, index)
            if balance_churn > max_balance_churn:
                break

            # Exit validator
            exit_validator(state, index)

    state.validator_registry_update_epoch = current_epoch
```

and perform the following updates:

* Set `state.current_calculation_epoch = next_epoch`
* Set `state.current_epoch_start_shard = (state.current_epoch_start_shard + get_current_epoch_committee_count(state)) % SHARD_COUNT`
* Set `state.current_epoch_seed = generate_seed(state, state.current_calculation_epoch)`

If a validator registry update does _not_ happen do the following:

* Let `epochs_since_last_registry_update = current_epoch - state.validator_registry_update_epoch`.
* If `epochs_since_last_registry_update` is an exact power of 2:
    * Set `state.current_calculation_epoch = next_epoch`.
    * Set `state.current_epoch_seed = generate_seed(state, state.current_calculation_epoch)`
    * _Note_ that `state.current_epoch_start_shard` is left unchanged.

**Invariant**: the active index root that is hashed into the shuffling seed actually is the `hash_tree_root` of the validator set that is used for that epoch.

Regardless of whether or not a validator set change happens, run the following:

```python
def process_penalties_and_exits(state: BeaconState) -> None:
    """
    Process the penalties and prepare the validators who are eligible to withdrawal.
    Note that this function mutates ``state``.
    """
    current_epoch = get_current_epoch(state)
    # The active validators
    active_validator_indices = get_active_validator_indices(state.validator_registry, current_epoch)
    # The total effective balance of active validators
    total_balance = sum(get_effective_balance(state, i) for i in active_validator_indices)

    for index, validator in enumerate(state.validator_registry):
        if current_epoch == validator.penalized_epoch + LATEST_PENALIZED_EXIT_LENGTH // 2:
            epoch_index = current_epoch % LATEST_PENALIZED_EXIT_LENGTH
            total_at_start = state.latest_penalized_balances[(epoch_index + 1) % LATEST_PENALIZED_EXIT_LENGTH]
            total_at_end = state.latest_penalized_balances[epoch_index]
            total_penalties = total_at_end - total_at_start
            penalty = get_effective_balance(state, index) * min(total_penalties * 3, total_balance) // total_balance
            state.validator_balances[index] -= penalty

    def eligible(index):
        validator = state.validator_registry[index]
        if validator.penalized_epoch <= current_epoch:
            penalized_withdrawal_epochs = LATEST_PENALIZED_EXIT_LENGTH // 2
            return current_epoch >= validator.penalized_epoch + penalized_withdrawal_epochs
        else:
            return current_epoch >= validator.exit_epoch + MIN_VALIDATOR_WITHDRAWAL_EPOCHS

    all_indices = list(range(len(state.validator_registry)))
    eligible_indices = filter(eligible, all_indices)
    # Sort in order of exit epoch, and validators that exit within the same epoch exit in order of validator index
    sorted_indices = sorted(eligible_indices, key=lambda index: state.validator_registry[index].exit_epoch)
    withdrawn_so_far = 0
    for index in sorted_indices:
        prepare_validator_for_withdrawal(state, index)
        withdrawn_so_far += 1
        if withdrawn_so_far >= MAX_WITHDRAWALS_PER_EPOCH:
            break
```

#### Final updates

* Set `state.latest_penalized_balances[(next_epoch) % LATEST_PENALIZED_EXIT_LENGTH] = state.latest_penalized_balances[current_epoch % LATEST_PENALIZED_EXIT_LENGTH]`.
* Set `state.latest_randao_mixes[next_epoch % LATEST_RANDAO_MIXES_LENGTH] = get_randao_mix(state, current_epoch)`.
* Remove any `attestation` in `state.latest_attestations` such that `slot_to_epoch(attestation.data.slot) < current_epoch`.

### State root verification

Verify `block.state_root == hash_tree_root(state)` if there exists a `block` for the slot being processed.

# References

This section is divided into Normative and Informative references.  Normative references are those that must be read in order to implement this specification, while Informative references are merely that, information.  An example of the former might be the details of a required consensus algorithm, and an example of the latter might be a pointer to research that demonstrates why a particular consensus algorithm might be better suited for inclusion in the standard than another.

## Normative

## Informative
<a id="ref-casper-ffg"></a> _**casper-ffg**_ </br> &nbsp; _Casper the Friendly Finality Gadget_. V. Buterin and V. Griffith. URL: https://arxiv.org/abs/1710.09437

<a id="ref-python-poc"></a> _**python-poc**_ </br> &nbsp; _Python proof-of-concept implementation_. Ethereum Foundation. URL: https://github.com/ethereum/beacon_chain

# Copyright
Copyright and related rights waived via [CC0](https://creativecommons.org/publicdomain/zero/1.0/).<|MERGE_RESOLUTION|>--- conflicted
+++ resolved
@@ -630,112 +630,6 @@
 ### `slot_to_epoch`
 
 ```python
-<<<<<<< HEAD
-## compiled with v0.1.0-beta.6 ##
-
-MIN_DEPOSIT_AMOUNT: constant(uint256) = 1000000000  # Gwei
-MAX_DEPOSIT_AMOUNT: constant(uint256) = 32000000000  # Gwei
-GWEI_PER_ETH: constant(uint256) = 1000000000  # 10**9
-CHAIN_START_FULL_DEPOSIT_THRESHOLD: constant(uint256) = 16384  # 2**14
-DEPOSIT_CONTRACT_TREE_DEPTH: constant(uint256) = 32
-TWO_TO_POWER_OF_TREE_DEPTH: constant(uint256) = 4294967296  # 2**32
-SECONDS_PER_DAY: constant(uint256) = 86400
-
-Deposit: event({deposit_root: bytes32, data: bytes[528], merkle_tree_index: bytes[8], branch: bytes32[32]})
-ChainStart: event({deposit_root: bytes32, time: bytes[8]})
-
-zerohashes: bytes32[32]
-branch: bytes32[32]
-deposit_count: uint256
-full_deposit_count: uint256
-chainStarted: public(bool)
-
-@public
-def __init__():
-    for i in range(31):
-        self.zerohashes[i+1] = sha3(concat(self.zerohashes[i], self.zerohashes[i]))
-        self.branch[i+1] = self.zerohashes[i+1]
-
-@public
-@constant
-def get_deposit_root() -> bytes32:
-    root:bytes32 = 0x0000000000000000000000000000000000000000000000000000000000000000
-    size:uint256 = self.deposit_count
-    for h in range(32):
-        if size % 2 == 1:
-            root = sha3(concat(self.branch[h], root))
-        else:
-            root = sha3(concat(root, self.zerohashes[h]))
-        size /= 2
-    return root
-
-@payable
-@public
-def deposit(deposit_input: bytes[512]):
-    assert msg.value >= as_wei_value(MIN_DEPOSIT_AMOUNT, "gwei")
-    assert msg.value <= as_wei_value(MAX_DEPOSIT_AMOUNT, "gwei")
-
-    index: uint256 = self.deposit_count
-    deposit_amount: bytes[8] = slice(concat("", convert(msg.value / GWEI_PER_ETH, bytes32)), start=24, len=8)
-    deposit_timestamp: bytes[8] = slice(concat("", convert(block.timestamp, bytes32)), start=24, len=8)
-    deposit_data: bytes[528] = concat(deposit_amount, deposit_timestamp, deposit_input)
-    merkle_tree_index: bytes[8] = slice(concat("", convert(index, bytes32)), start=24, len=8)
-
-    # add deposit to merkle tree
-    i: int128 = 0
-    power_of_two: uint256 = 2
-    for _ in range(32):
-        if (index+1) % power_of_two != 0:
-            break
-        i += 1
-        power_of_two *= 2
-    value:bytes32 = sha3(deposit_data)
-    for j in range(32):
-        if j < i:
-            value = sha3(concat(self.branch[j], value))
-    self.branch[i] = value
-
-    self.deposit_count += 1
-
-    new_deposit_root:bytes32 = self.get_deposit_root()
-    log.Deposit(new_deposit_root, deposit_data, merkle_tree_index, self.branch)
-
-    if msg.value == as_wei_value(MAX_DEPOSIT_AMOUNT, "gwei"):
-        self.full_deposit_count += 1
-        if self.full_deposit_count == CHAIN_START_FULL_DEPOSIT_THRESHOLD:
-            timestamp_day_boundary: uint256 = as_unitless_number(block.timestamp) - as_unitless_number(block.timestamp) % SECONDS_PER_DAY + SECONDS_PER_DAY
-            chainstart_time: bytes[8] = slice(concat("", convert(timestamp_day_boundary, bytes32)), start=24, len=8)
-            log.ChainStart(new_deposit_root, chainstart_time)
-            self.chainStarted = True
-```
-
-Note: to save ~10x on gas this contract uses a somewhat unintuitive progressive Merkle root calculation algo that requires only O(log(n)) storage. See https://github.com/ethereum/research/blob/master/beacon_chain_impl/progressive_merkle_tree.py for an implementation of the same algo in python tested for correctness.
-
-## Beacon chain processing
-
-The beacon chain is the system chain for Ethereum 2.0. The main responsibilities of the beacon chain are:
-
-* Store and maintain the registry of [validators](#dfn-validator)
-* Process crosslinks (see above)
-* Process its per-slot consensus, as well as the finality gadget
-
-Processing the beacon chain is similar to processing the Ethereum 1.0 chain. Clients download and process blocks, and maintain a view of what is the current "canonical chain", terminating at the current "head". However, because of the beacon chain's relationship with Ethereum 1.0, and because it is a proof-of-stake chain, there are differences.
-
-For a beacon chain block, `block`, to be processed by a node, the following conditions must be met:
-
-* The parent block with root `block.parent_root` has been processed and accepted.
-* The node has processed its `state` up to slot, `block.slot - 1`.
-* An Ethereum 1.0 block pointed to by the `state.latest_eth1_data.block_hash` has been processed and accepted.
-* The node's local clock time is greater than or equal to `state.genesis_time + block.slot * SLOT_DURATION`.
-
-If these conditions are not met, the client should delay processing the beacon block until the conditions are all satisfied.
-
-Beacon block production is significantly different because of the proof of stake mechanism. A client simply checks what it thinks is the canonical chain when it should create a block, and looks up what its slot number is; when the slot arrives, it either proposes or attests to a block as required. Note that this requires each node to have a clock that is roughly (i.e. within `SLOT_DURATION` seconds) synchronized with the other nodes.
-
-### Beacon chain fork choice rule
-
-The beacon chain fork choice rule is a hybrid that combines justification and finality with Latest Message Driven (LMD) Greediest Heaviest Observed SubTree (GHOST). At any point in time a [validator](#dfn-validator) `v` subjectively calculates the beacon chain head as follows.
-=======
 def slot_to_epoch(slot: SlotNumber) -> EpochNumber:
     """
     Return the epoch number of the given ``slot``.
@@ -744,7 +638,6 @@
 ```
 
 ### `get_current_epoch`
->>>>>>> d0d4cf13
 
 ```python
 def get_current_epoch(state: BeaconState) -> EpochNumber:
@@ -1452,56 +1345,75 @@
 TWO_TO_POWER_OF_TREE_DEPTH: constant(uint256) = 4294967296  # 2**32
 SECONDS_PER_DAY: constant(uint256) = 86400
 
-Deposit: event({previous_deposit_root: bytes32, data: bytes[2064], merkle_tree_index: bytes[8]})
+Deposit: event({deposit_root: bytes32, data: bytes[528], merkle_tree_index: bytes[8], branch: bytes32[32]})
 ChainStart: event({deposit_root: bytes32, time: bytes[8]})
 
-deposit_tree: map(uint256, bytes32)
+zerohashes: bytes32[32]
+branch: bytes32[32]
 deposit_count: uint256
 full_deposit_count: uint256
+chainStarted: public(bool)
+
+@public
+def __init__():
+    for i in range(31):
+        self.zerohashes[i+1] = sha3(concat(self.zerohashes[i], self.zerohashes[i]))
+        self.branch[i+1] = self.zerohashes[i+1]
+
+@public
+@constant
+def get_deposit_root() -> bytes32:
+    root:bytes32 = 0x0000000000000000000000000000000000000000000000000000000000000000
+    size:uint256 = self.deposit_count
+    for h in range(32):
+        if size % 2 == 1:
+            root = sha3(concat(self.branch[h], root))
+        else:
+            root = sha3(concat(root, self.zerohashes[h]))
+        size /= 2
+    return root
 
 @payable
 @public
-def deposit(deposit_input: bytes[2048]):
+def deposit(deposit_input: bytes[512]):
     assert msg.value >= as_wei_value(MIN_DEPOSIT_AMOUNT, "gwei")
     assert msg.value <= as_wei_value(MAX_DEPOSIT_AMOUNT, "gwei")
 
-    index: uint256 = self.deposit_count + TWO_TO_POWER_OF_TREE_DEPTH
+    index: uint256 = self.deposit_count
     deposit_amount: bytes[8] = slice(concat("", convert(msg.value / GWEI_PER_ETH, bytes32)), start=24, len=8)
     deposit_timestamp: bytes[8] = slice(concat("", convert(block.timestamp, bytes32)), start=24, len=8)
-    deposit_data: bytes[2064] = concat(deposit_amount, deposit_timestamp, deposit_input)
+    deposit_data: bytes[528] = concat(deposit_amount, deposit_timestamp, deposit_input)
     merkle_tree_index: bytes[8] = slice(concat("", convert(index, bytes32)), start=24, len=8)
 
-    log.Deposit(self.deposit_tree[1], deposit_data, merkle_tree_index)
-
     # add deposit to merkle tree
-    self.deposit_tree[index] = sha3(deposit_data)
-    for i in range(DEPOSIT_CONTRACT_TREE_DEPTH):
-        index /= 2
-        self.deposit_tree[index] = sha3(concat(self.deposit_tree[index * 2], self.deposit_tree[index * 2 + 1]))
+    i: int128 = 0
+    power_of_two: uint256 = 2
+    for _ in range(32):
+        if (index+1) % power_of_two != 0:
+            break
+        i += 1
+        power_of_two *= 2
+    value:bytes32 = sha3(deposit_data)
+    for j in range(32):
+        if j < i:
+            value = sha3(concat(self.branch[j], value))
+    self.branch[i] = value
 
     self.deposit_count += 1
+
+    new_deposit_root:bytes32 = self.get_deposit_root()
+    log.Deposit(new_deposit_root, deposit_data, merkle_tree_index, self.branch)
+
     if msg.value == as_wei_value(MAX_DEPOSIT_AMOUNT, "gwei"):
         self.full_deposit_count += 1
         if self.full_deposit_count == CHAIN_START_FULL_DEPOSIT_THRESHOLD:
             timestamp_day_boundary: uint256 = as_unitless_number(block.timestamp) - as_unitless_number(block.timestamp) % SECONDS_PER_DAY + SECONDS_PER_DAY
             chainstart_time: bytes[8] = slice(concat("", convert(timestamp_day_boundary, bytes32)), start=24, len=8)
-            log.ChainStart(self.deposit_tree[1], chainstart_time)
-
-@public
-@constant
-def get_deposit_root() -> bytes32:
-    return self.deposit_tree[1]
-
-@public
-@constant
-def get_branch(leaf: uint256) -> bytes32[32]: # size is DEPOSIT_CONTRACT_TREE_DEPTH (symbolic const not supported)
-    branch: bytes32[32] # size is DEPOSIT_CONTRACT_TREE_DEPTH
-    index: uint256 = leaf + TWO_TO_POWER_OF_TREE_DEPTH
-    for i in range(DEPOSIT_CONTRACT_TREE_DEPTH):
-        branch[i] = self.deposit_tree[bitwise_xor(index, 1)]
-        index /= 2
-    return branch
-```
+            log.ChainStart(new_deposit_root, chainstart_time)
+            self.chainStarted = True
+```
+
+Note: to save ~10x on gas this contract uses a somewhat unintuitive progressive Merkle root calculation algo that requires only O(log(n)) storage. See https://github.com/ethereum/research/blob/master/beacon_chain_impl/progressive_merkle_tree.py for an implementation of the same algo in python tested for correctness.
 
 ## On startup
 
