--- conflicted
+++ resolved
@@ -310,13 +310,8 @@
 ```python
 {
     # Validator indices
-<<<<<<< HEAD
     'validator_indices': ['uint64'],
     # Custody bitfield
-    'custody_bitfield': 'bytes',
-=======
-    'validator_indices': '[uint64]',
->>>>>>> f5039a0e
     # Attestation data
     'data': AttestationData,
     # Custody bitfield
@@ -1077,13 +1072,8 @@
             bls_aggregate_pubkeys([state.validator_registry[i].pubkey for i in custody_bit_1_indices]),
         ],
         messages=[
-<<<<<<< HEAD
-            hash_tree_root(AttestationDataAndCustodyBit(data=slashable_vote.data, custody_bit=0b0)),
-            hash_tree_root(AttestationDataAndCustodyBit(data=slashable_vote.data, custody_bit=0b1)),
-=======
-            hash_tree_root(AttestationDataAndCustodyBit(attestation_data=slashable_attestation.data, custody_bit=0b0)),
-            hash_tree_root(AttestationDataAndCustodyBit(attestation_data=slashable_attestation.data, custody_bit=0b1)),
->>>>>>> f5039a0e
+            hash_tree_root(AttestationDataAndCustodyBit(data=slashable_attestation.data, custody_bit=0b0)),
+            hash_tree_root(AttestationDataAndCustodyBit(data=slashable_attestation.data, custody_bit=0b1)),
         ],
         signature=slashable_attestation.aggregate_signature,
         domain=get_domain(
@@ -1100,13 +1090,7 @@
 def is_double_vote(attestation_data_1: AttestationData,
                    attestation_data_2: AttestationData) -> bool:
     """
-<<<<<<< HEAD
-    Assume ``attestation_data_1`` is distinct from ``attestation_data_2``.
-    Return True if the provided ``AttestationData`` are slashable
-    due to a 'double vote'.
-=======
-    Checks if the two ``AttestationData`` have the same target.
->>>>>>> f5039a0e
+    Check if the ``attestation_data_1`` and ``attestation_data_2`` have the same target.
     """
     target_epoch_1 = slot_to_epoch(attestation_data_1.slot)
     target_epoch_2 = slot_to_epoch(attestation_data_2.slot)
@@ -1119,15 +1103,7 @@
 def is_surround_vote(attestation_data_1: AttestationData,
                      attestation_data_2: AttestationData) -> bool:
     """
-<<<<<<< HEAD
-    Assume ``attestation_data_1`` is distinct from ``attestation_data_2``.
-    Return True if the provided ``AttestationData`` are slashable
-    due to a 'surround vote'.
-    Note: parameter order matters as this function only checks
-    that ``attestation_data_1`` surrounds ``attestation_data_2``.
-=======
-    Checks if ``attestation_data_1`` surrounds ``attestation_data_2``.
->>>>>>> f5039a0e
+    Check if ``attestation_data_1`` surrounds ``attestation_data_2``.
     """
     source_epoch_1 = attestation_data_1.justified_epoch
     source_epoch_2 = attestation_data_2.justified_epoch
