# SimpleSerialize (SSZ)

**Notice**: This document is a work-in-progress describing typing, serialization, and Merkleization of Eth 2.0 objects.

## Table of contents
<<<<<<< HEAD

- [Constants](#constants)
- [Typing](#typing)
    - [Basic types](#basic-types)
    - [Composite types](#composite-types)
    - [Variable-size and fixed-size](#variable-size-and-fixed-size)
    - [Aliases](#aliases)
    - [Default values](#default-values)
    - [Illegal types](#illegal-types)
- [Serialization](#serialization)
    - [`"uintN"`](#uintn)
    - [`"bool"`](#bool)
    - [Vectors, containers, lists, unions](#vectors-containers-lists-unions)
- [Deserialization](#deserialization)
- [Merkleization](#merkleization)
- [Self-signed containers](#self-signed-containers)
- [Implementations](#implementations)
=======
<!-- TOC -->

- [SimpleSerialize (SSZ)](#simpleserialize-ssz)
    - [Table of contents](#table-of-contents)
    - [Constants](#constants)
    - [Typing](#typing)
        - [Basic types](#basic-types)
        - [Composite types](#composite-types)
        - [Aliases](#aliases)
        - [Default values](#default-values)
    - [Serialization](#serialization)
        - [`"uintN"`](#uintn)
        - [`"bool"`](#bool)
        - [Containers, vectors, lists](#containers-vectors-lists)
    - [Deserialization](#deserialization)
    - [Merkleization](#merkleization)
    - [Self-signed containers](#self-signed-containers)
    - [Implementations](#implementations)

<!-- /TOC -->
>>>>>>> f0fcbfd8

## Constants

| Name | Value | Description |
|-|-|-|
| `BYTES_PER_CHUNK` | `32` | Number of bytes per chunk. |
| `BYTES_PER_LENGTH_OFFSET` | `4` | Number of bytes per serialized length offset. |
| `BITS_PER_BYTE` | `8` | Number of bits per byte. |

## Typing
### Basic types

* `"uintN"`: `N`-bit unsigned integer (where `N in [8, 16, 32, 64, 128, 256]`)
* `"bool"`: `True` or `False`

### Composite types

* **container**: ordered heterogeneous collection of values
    * key-pair curly bracket notation `{}`, e.g. `{"foo": "uint64", "bar": "bool"}`
* **vector**: ordered fixed-length homogeneous collection of values
    * angle bracket notation `[type, N]`, e.g. `["uint64", N]`
* **list**: ordered variable-length homogeneous collection of values
    * angle bracket notation `[type]`, e.g. `["uint64"]`
* **union**: union type containing one of the given subtypes
    * round bracket notation `(type_1, type_2, ...)`, e.g. `("uint64", "null")`

### Variable-size and fixed-size

We recursively define "variable-size" types to be lists and unions and all types that contain a variable-size type. All other types are said to be "fixed-size".

### Aliases

For convenience we alias:

* `"byte"` to `"uint8"` (this is a basic type)
* `"bytes"` to `["byte"]` (this is *not* a basic type)
* `"bytesN"` to `["byte", N]` (this is *not* a basic type)
* `"null"`: `{}`, i.e. the empty container

### Default values

The default value of a type upon initialization is recursively defined using `0` for `"uintN"`, `False` for `"bool"`, and `[]` for lists. Unions default to the first type in the union (with type index zero), which is `"null"` if present in the union.

### Illegal types

Empty vector types (i.e. `[subtype, 0]` for some `subtype`) are not legal. The `"null"` type is only legal as the first type in a union subtype (i.e., with type index zero).

## Serialization

We recursively define the `serialize` function which consumes an object `value` (of the type specified) and returns a bytestring of type `"bytes"`.

> *Note*: In the function definitions below (`serialize`, `hash_tree_root`, `signing_root`, `is_variable_size`, etc.) objects implicitly carry their type.

### `"uintN"`

```python
assert N in [8, 16, 32, 64, 128, 256]
return value.to_bytes(N // 8, "little")
```

### `"bool"`

```python
assert value in (True, False)
return b"\x01" if value is True else b"\x00"
```

### `"null"`

```python
return b""
```

### Vectors, containers, lists, unions

```python
# Recursively serialize
fixed_parts = [serialize(element) if not is_variable_size(element) else None for element in value]
variable_parts = [serialize(element) if is_variable_size(element) else b"" for element in value]

# Compute and check lengths
fixed_lengths = [len(part) if part != None else BYTES_PER_LENGTH_OFFSET for part in fixed_parts]
variable_lengths = [len(part) for part in variable_parts]
assert sum(fixed_lengths + variable_lengths) < 2**(BYTES_PER_LENGTH_OFFSET * BITS_PER_BYTE)

# Interleave offsets of variable-size parts with fixed-size parts
variable_offsets = [serialize(sum(fixed_lengths + variable_lengths[:i])) for i in range(len(value))]
fixed_parts = [part if part != None else variable_offsets[i] for i, part in enumerate(fixed_parts)]

# Return the concatenation of the fixed-size parts (offsets interleaved) with the variable-size parts
return b"".join(fixed_parts + variable_parts)
```

If `value` is a union type:

Define value as an object that has properties `value.value` with the contained value, and `value.type_index` which indexes the type.

```python
serialized_bytes = serialize(value.value)
serialized_type_index = value.type_index.to_bytes(BYTES_PER_LENGTH_OFFSET, "little")
return serialized_type_index + serialized_bytes
```

## Deserialization

Because serialization is an injective function (i.e. two distinct objects of the same type will serialize to different values) any bytestring has at most one object it could deserialize to. Efficient algorithms for computing this object can be found in [the implementations](#implementations).

## Merkleization

We first define helper functions:

* `pack`: Given ordered objects of the same basic type, serialize them, pack them into `BYTES_PER_CHUNK`-byte chunks, right-pad the last chunk with zero bytes, and return the chunks.
* `merkleize`: Given ordered `BYTES_PER_CHUNK`-byte chunks, if necessary append zero chunks so that the number of chunks is a power of two, Merkleize the chunks, and return the root.
* `mix_in_length`: Given a Merkle root `root` and a length `length` (`"uint256"` little-endian serialization) return `hash(root + length)`.
* `mix_in_type`: Given a Merkle root `root` and a type_index `type_index` (`"uint256"` little-endian serialization) return `hash(root + type_index)`.

We now define Merkleization `hash_tree_root(value)` of an object `value` recursively:

* `merkleize(pack(value))` if `value` is a basic object or a vector of basic objects
* `mix_in_length(merkleize(pack(value)), len(value))` if `value` is a list of basic objects
* `merkleize([hash_tree_root(element) for element in value])` if `value` is a vector of composite objects or a container
* `mix_in_length(merkleize([hash_tree_root(element) for element in value]), len(value))` if `value` is a list of composite objects
* `mix_in_type(merkleize(value.value), value.type_index)` if `value` is of union type

## Self-signed containers

Let `value` be a self-signed container object. The convention is that the signature (e.g. a `"bytes96"` BLS12-381 signature) be the last field of `value`. Further, the signed message for `value` is `signing_root(value) = hash_tree_root(truncate_last(value))` where `truncate_last` truncates the last element of `value`.

## Implementations

| Language | Project | Maintainer | Implementation |
|-|-|-|-|
| Python | Ethereum 2.0 | Ethereum Foundation | [https://github.com/ethereum/py-ssz](https://github.com/ethereum/py-ssz) |
| Rust | Lighthouse | Sigma Prime | [https://github.com/sigp/lighthouse/tree/master/eth2/utils/ssz](https://github.com/sigp/lighthouse/tree/master/eth2/utils/ssz) |
| Nim | Nimbus | Status | [https://github.com/status-im/nim-beacon-chain/blob/master/beacon_chain/ssz.nim](https://github.com/status-im/nim-beacon-chain/blob/master/beacon_chain/ssz.nim) |
| Rust | Shasper | ParityTech | [https://github.com/paritytech/shasper/tree/master/util/ssz](https://github.com/paritytech/shasper/tree/master/util/ssz) |
| TypeScript | Lodestar | ChainSafe Systems | [https://github.com/ChainSafe/ssz-js](https://github.com/ChainSafe/ssz-js) |
| Java | Cava | ConsenSys | [https://www.github.com/ConsenSys/cava/tree/master/ssz](https://www.github.com/ConsenSys/cava/tree/master/ssz) |
| Go | Prysm | Prysmatic Labs | [https://github.com/prysmaticlabs/prysm/tree/master/shared/ssz](https://github.com/prysmaticlabs/prysm/tree/master/shared/ssz) |
| Swift | Yeeth | Dean Eigenmann | [https://github.com/yeeth/SimpleSerialize.swift](https://github.com/yeeth/SimpleSerialize.swift) |
| C# | | Jordan Andrews | [https://github.com/codingupastorm/csharp-ssz](https://github.com/codingupastorm/csharp-ssz) |
| C++ | | Jiyun Kim | [https://github.com/NAKsir-melody/cpp_ssz](https://github.com/NAKsir-melody/cpp_ssz) |<|MERGE_RESOLUTION|>--- conflicted
+++ resolved
@@ -3,25 +3,6 @@
 **Notice**: This document is a work-in-progress describing typing, serialization, and Merkleization of Eth 2.0 objects.
 
 ## Table of contents
-<<<<<<< HEAD
-
-- [Constants](#constants)
-- [Typing](#typing)
-    - [Basic types](#basic-types)
-    - [Composite types](#composite-types)
-    - [Variable-size and fixed-size](#variable-size-and-fixed-size)
-    - [Aliases](#aliases)
-    - [Default values](#default-values)
-    - [Illegal types](#illegal-types)
-- [Serialization](#serialization)
-    - [`"uintN"`](#uintn)
-    - [`"bool"`](#bool)
-    - [Vectors, containers, lists, unions](#vectors-containers-lists-unions)
-- [Deserialization](#deserialization)
-- [Merkleization](#merkleization)
-- [Self-signed containers](#self-signed-containers)
-- [Implementations](#implementations)
-=======
 <!-- TOC -->
 
 - [SimpleSerialize (SSZ)](#simpleserialize-ssz)
@@ -35,14 +16,13 @@
     - [Serialization](#serialization)
         - [`"uintN"`](#uintn)
         - [`"bool"`](#bool)
-        - [Containers, vectors, lists](#containers-vectors-lists)
+        - [Vectors, containers, lists, unions](#vectors-containers-lists-unions)
     - [Deserialization](#deserialization)
     - [Merkleization](#merkleization)
     - [Self-signed containers](#self-signed-containers)
     - [Implementations](#implementations)
 
 <!-- /TOC -->
->>>>>>> f0fcbfd8
 
 ## Constants
 
